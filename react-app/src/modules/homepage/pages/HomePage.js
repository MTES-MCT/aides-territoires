--- conflicted
+++ resolved
@@ -40,23 +40,12 @@
   render() {
     const Pagedaccueil = this.state.Pagedaccueil;
     return (
-<<<<<<< HEAD
-      <ThemeDefault>
-        <div className="page-accueil">
-          <Header data={Pagedaccueil} />
-          <CommentCaMarche data={Pagedaccueil} />
-          <Chronophage data={Pagedaccueil} />
-          <Benefices data={Pagedaccueil} />
-        </div>
-      </ThemeDefault>
-=======
       <Layout>
         <Header data={Pagedaccueil} />
         <CommentCaMarche data={Pagedaccueil} />
         <Chronophage data={Pagedaccueil} />
         <Benefices data={Pagedaccueil} />
       </Layout>
->>>>>>> ce339db2
     );
   }
 }
