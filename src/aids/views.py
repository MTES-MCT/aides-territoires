--- conflicted
+++ resolved
@@ -31,13 +31,9 @@
 from minisites.mixins import SearchMixin, NarrowedFiltersMixin
 from programs.models import Program
 from geofr.utils import get_all_related_perimeter_ids
-<<<<<<< HEAD
 from blog.models import PromotionPost
-from search.utils import clean_search_form
-=======
 from projects.models import Project
 from search.utils import clean_search_form, extract_id_from_string
->>>>>>> a75efa43
 from stats.models import AidViewEvent
 from stats.utils import (log_aidviewevent, log_aidsearchevent)
 
@@ -235,11 +231,8 @@
             order_value, order_labels[default_order])
         context['order_label'] = order_label
         context['alert_form'] = AlertForm(label_suffix='')
-<<<<<<< HEAD
         context['promotions'] = self.get_promotions()
-=======
         context['aids_associated_to_the_project'] = self.get_aids_associated_to_project()  # noqa
->>>>>>> a75efa43
 
         return context
 
