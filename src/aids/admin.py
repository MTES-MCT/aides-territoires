--- conflicted
+++ resolved
@@ -236,13 +236,8 @@
         'is_call_for_project', 'in_france_relance',
         EligibilityTestFilter,
         LiveAidListFilter, AuthorFilter, BackersFilter,
-<<<<<<< HEAD
-        PerimeterAutocompleteFilter,
+        PerimeterAutocompleteFilter, ProjectFilter,
         'programs', 'categories__theme', 'categories']
-=======
-        PerimeterAutocompleteFilter, ProjectFilter,
-        'programs', 'categories']
->>>>>>> bbbd7449
 
     autocomplete_fields = ['author', 'financers', 'instructors', 'perimeter',
                            'programs']
