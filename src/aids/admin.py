--- conflicted
+++ resolved
@@ -212,10 +212,7 @@
         "instructors",
         "perimeter",
         "programs",
-<<<<<<< HEAD
-=======
         "keywords",
->>>>>>> 0ce6bd92
     ]
     filter_vertical = [
         "categories",
@@ -298,10 +295,7 @@
                     "description",
                     "project_examples",
                     "eligibility",
-<<<<<<< HEAD
-=======
                     "keywords",
->>>>>>> 0ce6bd92
                 )
             },
         ),
@@ -644,16 +638,6 @@
         proxy = True
         verbose_name = "Amendement"
         verbose_name_plural = "Amendements"
-<<<<<<< HEAD
-=======
-
-
-class AmendmentChangeList(ChangeList):
-    def url_for_result(self, result):
-        pk = getattr(result, self.pk_attname)
-        url = reverse("admin:aids_amendment_merge", args=[pk])
-        return url
->>>>>>> 0ce6bd92
 
 
 class AmendmentAdmin(admin.ModelAdmin):
@@ -665,24 +649,6 @@
         qs = qs.select_related("author", "eligibility_test")
         return qs
 
-<<<<<<< HEAD
-=======
-    def get_urls(self):
-        urls = super().get_urls()
-        my_urls = [
-            path(
-                "<path:object_id>/merge/",
-                self.admin_site.admin_view(AmendmentMerge.as_view()),
-                name="aids_amendment_merge",
-            ),  # noqa
-        ]
-        return my_urls + urls
-
-    def get_changelist(self, request, **kwargs):
-        return AmendmentChangeList
-
->>>>>>> 0ce6bd92
-
 class AidProjectAdmin(admin.ModelAdmin):
     list_display = ["aid", "project", "creator", "date_created"]
 
