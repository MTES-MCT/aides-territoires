{
    "_meta": {
        "hash": {
<<<<<<< HEAD
            "sha256": "c9c01a6240c125e2486ad3f65ea77418ca5d274d81230f28c0529e738deb1c04"
=======
            "sha256": "2a0584d9de6ab85f7cc891f45b4ace294a34aada81fbf9cca6e03cd7742ea78f"
>>>>>>> 0ce6bd92
        },
        "pipfile-spec": 6,
        "requires": {
            "python_version": "3.10"
        },
        "sources": [
            {
                "name": "pypi",
                "url": "https://pypi.org/simple",
                "verify_ssl": true
            }
        ]
    },
    "default": {
        "amqp": {
            "hashes": [
                "sha256:2c1b13fecc0893e946c65cbd5f36427861cffa4ea2201d8f6fca22e2a373b5e2",
                "sha256:6f0956d2c23d8fa6e7691934d8c3930eadb44972cbbd1a7ae3a520f735d43359"
            ],
            "markers": "python_version >= '3.6'",
            "version": "==5.1.1"
        },
        "asgiref": {
            "hashes": [
                "sha256:1d2880b792ae8757289136f1db2b7b99100ce959b2aa57fd69dab783d05afac4",
                "sha256:4a29362a6acebe09bf1d6640db38c1dc3d9217c68e6f9f6204d72667fc19a424"
            ],
            "markers": "python_version >= '3.7'",
            "version": "==3.5.2"
        },
        "async-timeout": {
            "hashes": [
                "sha256:2163e1640ddb52b7a8c80d0a67a08587e5d245cc9c553a74a847056bc2976b15",
                "sha256:8ca1e4fcf50d07413d66d1a5e416e42cfdf5851c981d679a09851a6853383b3c"
            ],
            "markers": "python_version >= '3.6'",
            "version": "==4.0.2"
        },
        "attrs": {
            "hashes": [
                "sha256:2d27e3784d7a565d36ab851fe94887c5eccd6a463168875832a1be79c82828b4",
                "sha256:626ba8234211db98e869df76230a137c4c40a12d72445c45d5f5b716f076e2fd"
            ],
            "markers": "python_version >= '2.7' and python_version not in '3.0, 3.1, 3.2, 3.3, 3.4'",
            "version": "==21.4.0"
        },
        "automat": {
            "hashes": [
                "sha256:7979803c74610e11ef0c0d68a2942b152df52da55336e0c9d58daf1831cbdf33",
                "sha256:b6feb6455337df834f6c9962d6ccf771515b7d939bca142b29c20c2376bc6111"
            ],
            "version": "==20.2.0"
        },
        "beautifulsoup4": {
            "hashes": [
                "sha256:58d5c3d29f5a36ffeb94f02f0d786cd53014cf9b3b3951d42e0080d8a9498d30",
                "sha256:ad9aa55b65ef2808eb405f46cf74df7fcb7044d5cbc26487f96eb2ef2e436693"
            ],
            "index": "pypi",
            "version": "==4.11.1"
        },
        "billiard": {
            "hashes": [
                "sha256:299de5a8da28a783d51b197d496bef4f1595dd023a93a4f59dde1886ae905547",
                "sha256:87103ea78fa6ab4d5c751c4909bcff74617d985de7fa8b672cf8618afd5a875b"
            ],
            "version": "==3.6.4.0"
        },
        "boto3": {
            "hashes": [
<<<<<<< HEAD
                "sha256:2a4395e3241c20eef441d7443a5e6eaa0ee3f7114653fb9d9cef41587526f7bd",
                "sha256:40d08614f17a69075e175c02c5d5aab69a6153fd50e40fa7057b913ac7bf40e7"
            ],
            "index": "pypi",
            "version": "==1.23.10"
        },
        "botocore": {
            "hashes": [
                "sha256:5df2cf7ebe34377470172bd0bbc582cf98c5cbd02da0909a14e9e2885ab3ae9c",
                "sha256:8a4a984bf901ccefe40037da11ba2abd1ddbcb3b490a492b7f218509c99fc12f"
            ],
            "markers": "python_version >= '3.6'",
            "version": "==1.26.10"
=======
                "sha256:3fb956d097105a0fb98c29a622ff233fa8de68519aabd7088d7ffd36dfc33214",
                "sha256:b59a210fa6a87f0c755b40403ffc66b9b285680bbc5ad5245cf167e2def33620"
            ],
            "index": "pypi",
            "version": "==1.23.7"
        },
        "botocore": {
            "hashes": [
                "sha256:0f4a467188644382856e96e85bff0b453442d5cf0c0f554154571a6e2468a005",
                "sha256:9f8d5e8d65b24d97fcb7804b84831e5627fceb52707167d2f496477675c98ded"
            ],
            "markers": "python_version >= '3.6'",
            "version": "==1.26.7"
>>>>>>> 0ce6bd92
        },
        "celery": {
            "hashes": [
                "sha256:138420c020cd58d6707e6257b6beda91fd39af7afde5d36c6334d175302c0e14",
                "sha256:fafbd82934d30f8a004f81e8f7a062e31413a23d444be8ee3326553915958c6d"
            ],
            "index": "pypi",
            "version": "==5.2.7"
        },
        "certifi": {
            "hashes": [
                "sha256:9c5705e395cd70084351dd8ad5c41e65655e08ce46f2ec9cf6c2c08390f71eb7",
                "sha256:f1d53542ee8cbedbe2118b5686372fb33c297fcd6379b050cca0ef13a597382a"
            ],
            "markers": "python_version >= '3.6'",
            "version": "==2022.5.18.1"
        },
        "cffi": {
            "hashes": [
                "sha256:00c878c90cb53ccfaae6b8bc18ad05d2036553e6d9d1d9dbcf323bbe83854ca3",
                "sha256:0104fb5ae2391d46a4cb082abdd5c69ea4eab79d8d44eaaf79f1b1fd806ee4c2",
                "sha256:06c48159c1abed75c2e721b1715c379fa3200c7784271b3c46df01383b593636",
                "sha256:0808014eb713677ec1292301ea4c81ad277b6cdf2fdd90fd540af98c0b101d20",
                "sha256:10dffb601ccfb65262a27233ac273d552ddc4d8ae1bf93b21c94b8511bffe728",
                "sha256:14cd121ea63ecdae71efa69c15c5543a4b5fbcd0bbe2aad864baca0063cecf27",
                "sha256:17771976e82e9f94976180f76468546834d22a7cc404b17c22df2a2c81db0c66",
                "sha256:181dee03b1170ff1969489acf1c26533710231c58f95534e3edac87fff06c443",
                "sha256:23cfe892bd5dd8941608f93348c0737e369e51c100d03718f108bf1add7bd6d0",
                "sha256:263cc3d821c4ab2213cbe8cd8b355a7f72a8324577dc865ef98487c1aeee2bc7",
                "sha256:2756c88cbb94231c7a147402476be2c4df2f6078099a6f4a480d239a8817ae39",
                "sha256:27c219baf94952ae9d50ec19651a687b826792055353d07648a5695413e0c605",
                "sha256:2a23af14f408d53d5e6cd4e3d9a24ff9e05906ad574822a10563efcef137979a",
                "sha256:31fb708d9d7c3f49a60f04cf5b119aeefe5644daba1cd2a0fe389b674fd1de37",
                "sha256:3415c89f9204ee60cd09b235810be700e993e343a408693e80ce7f6a40108029",
                "sha256:3773c4d81e6e818df2efbc7dd77325ca0dcb688116050fb2b3011218eda36139",
                "sha256:3b96a311ac60a3f6be21d2572e46ce67f09abcf4d09344c49274eb9e0bf345fc",
                "sha256:3f7d084648d77af029acb79a0ff49a0ad7e9d09057a9bf46596dac9514dc07df",
                "sha256:41d45de54cd277a7878919867c0f08b0cf817605e4eb94093e7516505d3c8d14",
                "sha256:4238e6dab5d6a8ba812de994bbb0a79bddbdf80994e4ce802b6f6f3142fcc880",
                "sha256:45db3a33139e9c8f7c09234b5784a5e33d31fd6907800b316decad50af323ff2",
                "sha256:45e8636704eacc432a206ac7345a5d3d2c62d95a507ec70d62f23cd91770482a",
                "sha256:4958391dbd6249d7ad855b9ca88fae690783a6be9e86df65865058ed81fc860e",
                "sha256:4a306fa632e8f0928956a41fa8e1d6243c71e7eb59ffbd165fc0b41e316b2474",
                "sha256:57e9ac9ccc3101fac9d6014fba037473e4358ef4e89f8e181f8951a2c0162024",
                "sha256:59888172256cac5629e60e72e86598027aca6bf01fa2465bdb676d37636573e8",
                "sha256:5e069f72d497312b24fcc02073d70cb989045d1c91cbd53979366077959933e0",
                "sha256:64d4ec9f448dfe041705426000cc13e34e6e5bb13736e9fd62e34a0b0c41566e",
                "sha256:6dc2737a3674b3e344847c8686cf29e500584ccad76204efea14f451d4cc669a",
                "sha256:74fdfdbfdc48d3f47148976f49fab3251e550a8720bebc99bf1483f5bfb5db3e",
                "sha256:75e4024375654472cc27e91cbe9eaa08567f7fbdf822638be2814ce059f58032",
                "sha256:786902fb9ba7433aae840e0ed609f45c7bcd4e225ebb9c753aa39725bb3e6ad6",
                "sha256:8b6c2ea03845c9f501ed1313e78de148cd3f6cad741a75d43a29b43da27f2e1e",
                "sha256:91d77d2a782be4274da750752bb1650a97bfd8f291022b379bb8e01c66b4e96b",
                "sha256:91ec59c33514b7c7559a6acda53bbfe1b283949c34fe7440bcf917f96ac0723e",
                "sha256:920f0d66a896c2d99f0adbb391f990a84091179542c205fa53ce5787aff87954",
                "sha256:a5263e363c27b653a90078143adb3d076c1a748ec9ecc78ea2fb916f9b861962",
                "sha256:abb9a20a72ac4e0fdb50dae135ba5e77880518e742077ced47eb1499e29a443c",
                "sha256:c2051981a968d7de9dd2d7b87bcb9c939c74a34626a6e2f8181455dd49ed69e4",
                "sha256:c21c9e3896c23007803a875460fb786118f0cdd4434359577ea25eb556e34c55",
                "sha256:c2502a1a03b6312837279c8c1bd3ebedf6c12c4228ddbad40912d671ccc8a962",
                "sha256:d4d692a89c5cf08a8557fdeb329b82e7bf609aadfaed6c0d79f5a449a3c7c023",
                "sha256:da5db4e883f1ce37f55c667e5c0de439df76ac4cb55964655906306918e7363c",
                "sha256:e7022a66d9b55e93e1a845d8c9eba2a1bebd4966cd8bfc25d9cd07d515b33fa6",
                "sha256:ef1f279350da2c586a69d32fc8733092fd32cc8ac95139a00377841f59a3f8d8",
                "sha256:f54a64f8b0c8ff0b64d18aa76675262e1700f3995182267998c31ae974fbc382",
                "sha256:f5c7150ad32ba43a07c4479f40241756145a1f03b43480e058cfd862bf5041c7",
                "sha256:f6f824dc3bce0edab5f427efcfb1d63ee75b6fcb7282900ccaf925be84efb0fc",
                "sha256:fd8a250edc26254fe5b33be00402e6d287f562b6a5b2152dec302fa15bb3e997",
                "sha256:ffaa5c925128e29efbde7301d8ecaf35c8c60ffbcd6a1ffd3a552177c8e5e796"
            ],
            "version": "==1.15.0"
        },
        "charset-normalizer": {
            "hashes": [
                "sha256:2857e29ff0d34db842cd7ca3230549d1a697f96ee6d3fb071cfa6c7393832597",
                "sha256:6881edbebdb17b39b4eaaa821b438bf6eddffb4468cf344f09f89def34a8b1df"
            ],
            "markers": "python_version >= '3'",
            "version": "==2.0.12"
        },
        "click": {
            "hashes": [
                "sha256:7682dc8afb30297001674575ea00d1814d808d6a36af415a82bd481d37ba7b8e",
                "sha256:bb4d8133cb15a609f44e8213d9b391b0809795062913b383c62be0ee95b1db48"
            ],
            "markers": "python_version >= '3.7'",
            "version": "==8.1.3"
        },
        "click-didyoumean": {
            "hashes": [
                "sha256:a0713dc7a1de3f06bc0df5a9567ad19ead2d3d5689b434768a6145bff77c0667",
                "sha256:f184f0d851d96b6d29297354ed981b7dd71df7ff500d82fa6d11f0856bee8035"
            ],
            "markers": "python_full_version >= '3.6.2' and python_full_version < '4.0.0'",
            "version": "==0.3.0"
        },
        "click-plugins": {
            "hashes": [
                "sha256:46ab999744a9d831159c3411bb0c79346d94a444df9a3a3742e9ed63645f264b",
                "sha256:5d262006d3222f5057fd81e1623d4443e41dcda5dc815c06b442aa3c02889fc8"
            ],
            "version": "==1.1.1"
        },
        "click-repl": {
            "hashes": [
                "sha256:94b3fbbc9406a236f176e0506524b2937e4b23b6f4c0c0b2a0a83f8a64e9194b",
                "sha256:cd12f68d745bf6151210790540b4cb064c7b13e571bc64b6957d98d120dacfd8"
            ],
            "version": "==0.2.0"
        },
        "constantly": {
            "hashes": [
                "sha256:586372eb92059873e29eba4f9dec8381541b4d3834660707faf8ba59146dfc35",
                "sha256:dd2fa9d6b1a51a83f0d7dd76293d734046aa176e384bf6e33b7e44880eb37c5d"
            ],
            "version": "==15.1.0"
        },
        "crawlerdetect": {
            "hashes": [
                "sha256:81793d14796b0707539e62855d18c0eb4af83f97297ca64f64f67a788781a5a2"
            ],
            "index": "pypi",
            "version": "==0.1.4"
        },
        "cryptography": {
            "hashes": [
                "sha256:093cb351031656d3ee2f4fa1be579a8c69c754cf874206be1d4cf3b542042804",
                "sha256:0cc20f655157d4cfc7bada909dc5cc228211b075ba8407c46467f63597c78178",
                "sha256:1b9362d34363f2c71b7853f6251219298124aa4cc2075ae2932e64c91a3e2717",
                "sha256:1f3bfbd611db5cb58ca82f3deb35e83af34bb8cf06043fa61500157d50a70982",
                "sha256:2bd1096476aaac820426239ab534b636c77d71af66c547b9ddcd76eb9c79e004",
                "sha256:31fe38d14d2e5f787e0aecef831457da6cec68e0bb09a35835b0b44ae8b988fe",
                "sha256:3b8398b3d0efc420e777c40c16764d6870bcef2eb383df9c6dbb9ffe12c64452",
                "sha256:3c81599befb4d4f3d7648ed3217e00d21a9341a9a688ecdd615ff72ffbed7336",
                "sha256:419c57d7b63f5ec38b1199a9521d77d7d1754eb97827bbb773162073ccd8c8d4",
                "sha256:46f4c544f6557a2fefa7ac8ac7d1b17bf9b647bd20b16decc8fbcab7117fbc15",
                "sha256:471e0d70201c069f74c837983189949aa0d24bb2d751b57e26e3761f2f782b8d",
                "sha256:59b281eab51e1b6b6afa525af2bd93c16d49358404f814fe2c2410058623928c",
                "sha256:731c8abd27693323b348518ed0e0705713a36d79fdbd969ad968fbef0979a7e0",
                "sha256:95e590dd70642eb2079d280420a888190aa040ad20f19ec8c6e097e38aa29e06",
                "sha256:a68254dd88021f24a68b613d8c51d5c5e74d735878b9e32cc0adf19d1f10aaf9",
                "sha256:a7d5137e556cc0ea418dca6186deabe9129cee318618eb1ffecbd35bee55ddc1",
                "sha256:aeaba7b5e756ea52c8861c133c596afe93dd716cbcacae23b80bc238202dc023",
                "sha256:dc26bb134452081859aa21d4990474ddb7e863aa39e60d1592800a8865a702de",
                "sha256:e53258e69874a306fcecb88b7534d61820db8a98655662a3dd2ec7f1afd9132f",
                "sha256:ef15c2df7656763b4ff20a9bc4381d8352e6640cfeb95c2972c38ef508e75181",
                "sha256:f224ad253cc9cea7568f49077007d2263efa57396a2f2f78114066fd54b5c68e",
                "sha256:f8ec91983e638a9bcd75b39f1396e5c0dc2330cbd9ce4accefe68717e6779e0a"
            ],
            "markers": "python_version >= '3.6'",
            "version": "==37.0.2"
        },
        "cssselect": {
            "hashes": [
                "sha256:f612ee47b749c877ebae5bb77035d8f4202c6ad0f0fc1271b3c18ad6c4468ecf",
                "sha256:f95f8dedd925fd8f54edb3d2dfb44c190d9d18512377d3c1e2388d16126879bc"
            ],
            "markers": "python_version >= '2.7' and python_version not in '3.0, 3.1, 3.2, 3.3'",
            "version": "==1.1.0"
        },
        "deepdiff": {
            "hashes": [
                "sha256:8d4eb2c4e6cbc80b811266419cb71dd95a157094a3947ccf937a94d44943c7b8",
                "sha256:e9aea49733f34fab9a0897038d8f26f9d94a97db1790f1b814cced89e9e0d2b7"
            ],
            "index": "pypi",
            "version": "==5.8.1"
        },
        "defusedxml": {
            "hashes": [
                "sha256:1bb3032db185915b62d7c6209c5a8792be6a32ab2fedacc84e01b52c51aa3e69",
                "sha256:a352e7e428770286cc899e2542b6cdaedb2b4953ff269a210103ec58f6198a61"
            ],
            "markers": "python_version >= '2.7' and python_version not in '3.0, 3.1, 3.2, 3.3, 3.4'",
            "version": "==0.7.1"
        },
        "deprecated": {
            "hashes": [
                "sha256:43ac5335da90c31c24ba028af536a91d41d53f9e6901ddb021bcc572ce44e38d",
                "sha256:64756e3e14c8c5eea9795d93c524551432a0be75629f8f29e67ab8caf076c76d"
            ],
            "markers": "python_version >= '2.7' and python_version not in '3.0, 3.1, 3.2, 3.3'",
            "version": "==1.2.13"
        },
        "diff-match-patch": {
            "hashes": [
                "sha256:8bf9d9c4e059d917b5c6312bac0c137971a32815ddbda9c682b949f2986b4d34",
                "sha256:da6f5a01aa586df23dfc89f3827e1cafbb5420be9d87769eeb079ddfd9477a18"
            ],
            "markers": "python_version >= '2.7'",
            "version": "==20200713"
        },
        "dj-database-url": {
            "hashes": [
                "sha256:4aeaeb1f573c74835b0686a2b46b85990571159ffc21aa57ecd4d1e1cb334163",
                "sha256:851785365761ebe4994a921b433062309eb882fedd318e1b0fcecc607ed02da9"
            ],
            "index": "pypi",
            "version": "==0.5.0"
        },
        "dj-static": {
            "hashes": [
                "sha256:032ec1c532617922e6e3e956d504a6fb1acce4fc1c7c94612d0fda21828ce8ef"
            ],
            "index": "pypi",
            "version": "==0.0.6"
        },
        "django": {
            "hashes": [
                "sha256:6d93497a0a9bf6ba0e0b1a29cccdc40efbfc76297255b1309b3a884a688ec4b6",
                "sha256:b896ca61edc079eb6bbaa15cf6071eb69d6aac08cce5211583cfb41515644fdf"
            ],
            "index": "pypi",
            "version": "==3.2.13"
        },
        "django-activity-stream": {
            "hashes": [
                "sha256:05957560df5a23c742699dad4b6eb2c2c5e17e88bffb987eaf976a74e0ea9dbc"
            ],
            "index": "pypi",
            "version": "==1.4.1"
        },
        "django-admin-autocomplete-filter": {
            "editable": true,
            "git": "https://github.com/farhan0581/django-admin-autocomplete-filter.git",
            "ref": "0464340f7a8917afce37e80f5078e3c93a68e942"
        },
        "django-admin-sortable2": {
            "hashes": [
                "sha256:e22956889533b48a35a7f02859ae3a939753fa9a7d7d532cefc2835b41bdcebb",
                "sha256:f96044003176c6684c5f969792ca833a505d654fa0f7b24232a0a610e4332a53"
            ],
            "index": "pypi",
            "version": "==1.0.4"
        },
        "django-admin-tools": {
            "hashes": [
                "sha256:65c97a2dadf1b2ed5e27bc9ba4c34a4c3448fd2569be98f3bbf6056ccd757b51",
                "sha256:f0f3eaa47deb917f13f6ebac93abecb270ae8c47c927ca7022aa198d9b1424df"
            ],
            "index": "pypi",
            "version": "==0.9.2"
        },
        "django-anymail": {
            "extras": [
                "sendinblue"
            ],
            "hashes": [
                "sha256:49d83d7c16316ca86a624097496881d59b7d71b16bf1c5211cffa5b19ef98d0c",
                "sha256:783342d49dd07d68778b81dd12a94c86e1d217463a68a85450a0513fabe31345"
            ],
            "index": "pypi",
            "version": "==8.6"
        },
        "django-appconf": {
            "hashes": [
                "sha256:ae9f864ee1958c815a965ed63b3fba4874eec13de10236ba063a788f9a17389d",
                "sha256:be3db0be6c81fa84742000b89a81c016d70ae66a7ccb620cdef592b1f1a6aaa4"
            ],
            "markers": "python_version >= '3.6'",
            "version": "==1.0.5"
        },
        "django-braces": {
            "hashes": [
                "sha256:28f00b0f98368c9a37f30cce6087fc57127f0a24c5b8b449f9e1245bded6405d",
                "sha256:f451d08ffc1078d81209a2e17f2219bce20196928853c82405451b18a46875e0"
            ],
            "index": "pypi",
            "version": "==1.15.0"
        },
        "django-celery-beat": {
            "hashes": [
                "sha256:97ae5eb309541551bdb07bf60cc57cadacf42a74287560ced2d2c06298620234",
                "sha256:ab43049634fd18dc037927d7c2c7d5f67f95283a20ebbda55f42f8606412e66c"
            ],
            "index": "pypi",
            "version": "==2.2.1"
        },
        "django-compressor": {
            "hashes": [
                "sha256:1db91b6d04293636a68bd1328dc7bb90d636b0295f67b1cc6d4fa102b9fd25f6",
                "sha256:b4fe15cc23bf39420b37cb0030572bd0971104ca1ec3764f502c0f179e576dff"
            ],
            "index": "pypi",
            "version": "==4.0"
        },
        "django-cors-headers": {
            "hashes": [
                "sha256:39d1d5acb872c1860ecfd88b8572bfbb3a1f201b5685ede951d71fc57c7dfae5",
                "sha256:5f07e2ff8a95c887698e748588a4a0b2ad0ad1b5a292e2d33132f1253e2a97cb"
<<<<<<< HEAD
            ],
            "index": "pypi",
            "version": "==3.12.0"
        },
        "django-dsfr": {
            "hashes": [
                "sha256:26859d9db6e9943c261fad63b1fd02ac169089346ca9e471bdfb5679c48d99d4",
                "sha256:d565724f754348806a328b49d74d0baedd2d4a0b1086bab46be66ba9edc83d9c"
            ],
            "index": "pypi",
            "version": "==0.7.3"
=======
            ],
            "index": "pypi",
            "version": "==3.12.0"
>>>>>>> 0ce6bd92
        },
        "django-environ": {
            "hashes": [
                "sha256:42593bee519a527602a467c7b682aee1a051c2597f98c45f4f4f44169ecdb6e5",
                "sha256:6f0bc902b43891656b20486938cba0861dc62892784a44919170719572a534cb"
            ],
            "index": "pypi",
            "version": "==0.8.1"
        },
        "django-fieldsets-with-inlines": {
            "hashes": [
                "sha256:26eb222ef96a009c6a9ef301c8c906d8314c557a9814fc8bdaaa0ac22728580d",
                "sha256:dec73d0d91f238906c93a7b99c545167a8ab0cc98f8af202d01df0cfc32a71cb"
            ],
            "index": "pypi",
            "version": "==0.6"
        },
        "django-import-export": {
            "hashes": [
                "sha256:31d7dcfba22251e3ef93accb7da844f58c4d78585db9dd7dae37bb76f939da2c",
                "sha256:33c37b2921ef84e2cd9aa0eb76d04a7c2b538c9d04cb1ed97ac32600876cab30"
            ],
            "index": "pypi",
            "version": "==2.8.0"
        },
        "django-model-utils": {
            "hashes": [
                "sha256:a768a25c80514e0ad4e4a6f9c02c44498985f36c5dfdea47b5b1e8cf994beba6",
                "sha256:e7a95e102f9c9653427eadab980d5d59e1dea972913b9c9e01ac37f86bba0ddf"
            ],
            "index": "pypi",
            "version": "==4.2.0"
        },
        "django-otp": {
            "hashes": [
                "sha256:8637be826c0465d0fd1710e4472efe9fc83883853a2141fefdbace9358d20003",
                "sha256:f002c71d4ea7f514590be00492980d3c87397b73dc20542e1c4fc00b66f2dda1"
            ],
            "index": "pypi",
            "version": "==1.1.3"
        },
        "django-ranged-response": {
            "hashes": [
                "sha256:f71fff352a37316b9bead717fc76e4ddd6c9b99c4680cdf4783b9755af1cf985"
            ],
            "version": "==0.2.0"
        },
        "django-redis": {
            "hashes": [
                "sha256:1d037dc02b11ad7aa11f655d26dac3fb1af32630f61ef4428860a2e29ff92026",
                "sha256:8a99e5582c79f894168f5865c52bd921213253b7fd64d16733ae4591564465de"
            ],
            "index": "pypi",
            "version": "==5.2.0"
        },
        "django-rest-framework": {
            "hashes": [
                "sha256:47a8f496fa69e3b6bd79f68dd7a1527d907d6b77f009e9db7cf9bb21cc565e4a"
            ],
            "index": "pypi",
            "version": "==0.1.0"
        },
        "django-simple-captcha": {
            "hashes": [
                "sha256:9649e66dab4e71efacbfef02f48b83b91684898352a1ab56f1686ce71033b328",
                "sha256:f9a07e5e9de264ba4039c9eaad66bc48188a21ceda5fcdc2fa13c5512141c2c9"
            ],
            "index": "pypi",
            "version": "==0.5.17"
        },
        "django-storages": {
            "hashes": [
                "sha256:204a99f218b747c46edbfeeb1310d357f83f90fa6a6024d8d0a3f422570cee84",
                "sha256:a475edb2f0f04c4f7e548919a751ecd50117270833956ed5bd585c0575d2a5e7"
            ],
            "index": "pypi",
            "version": "==1.12.3"
        },
        "django-timezone-field": {
            "hashes": [
                "sha256:5dd5bd9249382bef8847d3e7e4c32b7be182a4b538f354130d1252ed228892f8",
                "sha256:7552d2b0f145684b7de3fb5046101c7efd600cc6ba951b15c630fa1e1b83558e"
            ],
            "markers": "python_version >= '3.5'",
            "version": "==4.2.3"
        },
        "django-xworkflows": {
            "hashes": [
                "sha256:b233b5244fb864f95ba935bd3f2214c55600db6294dbca544a6f9eb14918fb06",
                "sha256:dc7c68e786b5392abf556f6dcd7182e947f77d1a964043868d4d8615fdd760e4"
            ],
            "index": "pypi",
            "version": "==1.0.0"
        },
        "djangorestframework": {
            "hashes": [
                "sha256:0c33407ce23acc68eca2a6e46424b008c9c02eceb8cf18581921d0092bc1f2ee",
                "sha256:24c4bf58ed7e85d1fe4ba250ab2da926d263cd57d64b03e8dcef0ac683f8b1aa"
            ],
            "markers": "python_version >= '3.6'",
            "version": "==3.13.1"
        },
        "drf-spectacular": {
            "hashes": [
                "sha256:17ac5e31e5d6150dd5fa10843b429202f4f38069202acc44394cc5a771de63d9",
                "sha256:866e16ddaae167a1234c76cd8c351161373551db994ce9665b347b32d5daf38b"
            ],
            "index": "pypi",
            "version": "==0.22.1"
        },
        "et-xmlfile": {
            "hashes": [
                "sha256:8eb9e2bc2f8c97e37a2dc85a09ecdcdec9d8a396530a6d5a33b30b9a92da0c5c",
                "sha256:a2ba85d1d6a74ef63837eed693bcb89c3f752169b0e3e7ae5b16ca5e1b3deada"
            ],
            "markers": "python_version >= '3.6'",
            "version": "==1.1.0"
        },
        "filelock": {
            "hashes": [
                "sha256:b795f1b42a61bbf8ec7113c341dad679d772567b936fbd1bf43c9a238e673e20",
                "sha256:c7b5fdb219b398a5b28c8e4c1893ef5f98ece6a38c6ab2c22e26ec161556fed6"
            ],
            "markers": "python_version >= '3.7'",
            "version": "==3.7.0"
        },
        "gunicorn": {
            "hashes": [
                "sha256:9dcc4547dbb1cb284accfb15ab5667a0e5d1881cc443e0677b4882a4067a807e",
                "sha256:e0a968b5ba15f8a328fdfd7ab1fcb5af4470c28aaf7e55df02a99bc13138e6e8"
            ],
            "index": "pypi",
            "version": "==20.1.0"
        },
        "hyperlink": {
            "hashes": [
                "sha256:427af957daa58bc909471c6c40f74c5450fa123dd093fc53efd2e91d2705a56b",
                "sha256:e6b14c37ecb73e89c77d78cdb4c2cc8f3fb59a885c5b3f819ff4ed80f25af1b4"
            ],
            "version": "==21.0.0"
        },
        "idna": {
            "hashes": [
                "sha256:84d9dd047ffa80596e0f246e2eab0b391788b0503584e8945f2368256d2735ff",
                "sha256:9d643ff0a55b762d5cdb124b8eaa99c66322e2157b69160bc32796e824360e6d"
            ],
            "markers": "python_version >= '3'",
            "version": "==3.3"
        },
        "importlib-metadata": {
            "hashes": [
                "sha256:5d26852efe48c0a32b0509ffbc583fda1a2266545a78d104a6f4aff3db17d700",
                "sha256:c58c8eb8a762858f49e18436ff552e83914778e50e9d2f1660535ffb364552ec"
            ],
            "index": "pypi",
            "version": "==4.11.4"
        },
        "incremental": {
            "hashes": [
                "sha256:02f5de5aff48f6b9f665d99d48bfc7ec03b6e3943210de7cfc88856d755d6f57",
                "sha256:92014aebc6a20b78a8084cdd5645eeaa7f74b8933f70fa3ada2cfbd1e3b54321"
            ],
            "version": "==21.3.0"
        },
        "inflection": {
            "hashes": [
                "sha256:1a29730d366e996aaacffb2f1f1cb9593dc38e2ddd30c91250c6dde09ea9b417",
                "sha256:f38b2b640938a4f35ade69ac3d053042959b62a0f1076a5bbaa1b9526605a8a2"
            ],
            "markers": "python_version >= '3.5'",
            "version": "==0.5.1"
        },
        "itemadapter": {
            "hashes": [
                "sha256:3f1f60ebd6c91b00222820f38bf5126aa49a8fb6e467d351f0364421f953a15d",
                "sha256:6641a97a52a3e60eb7b0e626010af6edcb6af834b32ce129992150dec266c916"
            ],
            "markers": "python_version >= '3.6'",
            "version": "==0.6.0"
        },
        "itemloaders": {
            "hashes": [
                "sha256:1277cd8ca3e4c02dcdfbc1bcae9134ad89acfa6041bd15b4561c6290203a0c96",
                "sha256:4cb46a0f8915e910c770242ae3b60b1149913ed37162804f1e40e8535d6ec497"
            ],
            "markers": "python_version >= '3.6'",
            "version": "==1.0.4"
        },
        "jmespath": {
            "hashes": [
                "sha256:a490e280edd1f57d6de88636992d05b71e97d69a26a19f058ecf7d304474bf5e",
                "sha256:e8dcd576ed616f14ec02eed0005c85973b5890083313860136657e24784e4c04"
            ],
            "markers": "python_version >= '3.7'",
            "version": "==1.0.0"
        },
        "jsonschema": {
            "hashes": [
                "sha256:71b5e39324422543546572954ce71c67728922c104902cb7ce252e522235b33f",
                "sha256:7c6d882619340c3347a1bf7315e147e6d3dae439033ae6383d6acb908c101dfc"
            ],
            "markers": "python_version >= '3.7'",
            "version": "==4.5.1"
        },
        "kombu": {
            "hashes": [
                "sha256:37cee3ee725f94ea8bb173eaab7c1760203ea53bbebae226328600f9d2799610",
                "sha256:8b213b24293d3417bcf0d2f5537b7f756079e3ea232a8386dcc89a59fd2361a4"
            ],
            "markers": "python_version >= '3.7'",
            "version": "==5.2.4"
        },
        "lxml": {
            "hashes": [
                "sha256:078306d19a33920004addeb5f4630781aaeabb6a8d01398045fcde085091a169",
                "sha256:0c1978ff1fd81ed9dcbba4f91cf09faf1f8082c9d72eb122e92294716c605428",
                "sha256:1010042bfcac2b2dc6098260a2ed022968dbdfaf285fc65a3acf8e4eb1ffd1bc",
                "sha256:1d650812b52d98679ed6c6b3b55cbb8fe5a5460a0aef29aeb08dc0b44577df85",
                "sha256:20b8a746a026017acf07da39fdb10aa80ad9877046c9182442bf80c84a1c4696",
                "sha256:2403a6d6fb61c285969b71f4a3527873fe93fd0abe0832d858a17fe68c8fa507",
                "sha256:24f5c5ae618395ed871b3d8ebfcbb36e3f1091fd847bf54c4de623f9107942f3",
                "sha256:28d1af847786f68bec57961f31221125c29d6f52d9187c01cd34dc14e2b29430",
                "sha256:31499847fc5f73ee17dbe1b8e24c6dafc4e8d5b48803d17d22988976b0171f03",
                "sha256:31ba2cbc64516dcdd6c24418daa7abff989ddf3ba6d3ea6f6ce6f2ed6e754ec9",
                "sha256:330bff92c26d4aee79c5bc4d9967858bdbe73fdbdbacb5daf623a03a914fe05b",
                "sha256:5045ee1ccd45a89c4daec1160217d363fcd23811e26734688007c26f28c9e9e7",
                "sha256:52cbf2ff155b19dc4d4100f7442f6a697938bf4493f8d3b0c51d45568d5666b5",
                "sha256:530f278849031b0eb12f46cca0e5db01cfe5177ab13bd6878c6e739319bae654",
                "sha256:545bd39c9481f2e3f2727c78c169425efbfb3fbba6e7db4f46a80ebb249819ca",
                "sha256:5804e04feb4e61babf3911c2a974a5b86f66ee227cc5006230b00ac6d285b3a9",
                "sha256:5a58d0b12f5053e270510bf12f753a76aaf3d74c453c00942ed7d2c804ca845c",
                "sha256:5f148b0c6133fb928503cfcdfdba395010f997aa44bcf6474fcdd0c5398d9b63",
                "sha256:5f7d7d9afc7b293147e2d506a4596641d60181a35279ef3aa5778d0d9d9123fe",
                "sha256:60d2f60bd5a2a979df28ab309352cdcf8181bda0cca4529769a945f09aba06f9",
                "sha256:6259b511b0f2527e6d55ad87acc1c07b3cbffc3d5e050d7e7bcfa151b8202df9",
                "sha256:6268e27873a3d191849204d00d03f65c0e343b3bcb518a6eaae05677c95621d1",
                "sha256:627e79894770783c129cc5e89b947e52aa26e8e0557c7e205368a809da4b7939",
                "sha256:62f93eac69ec0f4be98d1b96f4d6b964855b8255c345c17ff12c20b93f247b68",
                "sha256:6d6483b1229470e1d8835e52e0ff3c6973b9b97b24cd1c116dca90b57a2cc613",
                "sha256:6f7b82934c08e28a2d537d870293236b1000d94d0b4583825ab9649aef7ddf63",
                "sha256:6fe4ef4402df0250b75ba876c3795510d782def5c1e63890bde02d622570d39e",
                "sha256:719544565c2937c21a6f76d520e6e52b726d132815adb3447ccffbe9f44203c4",
                "sha256:730766072fd5dcb219dd2b95c4c49752a54f00157f322bc6d71f7d2a31fecd79",
                "sha256:74eb65ec61e3c7c019d7169387d1b6ffcfea1b9ec5894d116a9a903636e4a0b1",
                "sha256:7993232bd4044392c47779a3c7e8889fea6883be46281d45a81451acfd704d7e",
                "sha256:80bbaddf2baab7e6de4bc47405e34948e694a9efe0861c61cdc23aa774fcb141",
                "sha256:86545e351e879d0b72b620db6a3b96346921fa87b3d366d6c074e5a9a0b8dadb",
                "sha256:891dc8f522d7059ff0024cd3ae79fd224752676447f9c678f2a5c14b84d9a939",
                "sha256:8a31f24e2a0b6317f33aafbb2f0895c0bce772980ae60c2c640d82caac49628a",
                "sha256:8b99ec73073b37f9ebe8caf399001848fced9c08064effdbfc4da2b5a8d07b93",
                "sha256:986b7a96228c9b4942ec420eff37556c5777bfba6758edcb95421e4a614b57f9",
                "sha256:a1547ff4b8a833511eeaceacbcd17b043214fcdb385148f9c1bc5556ca9623e2",
                "sha256:a2bfc7e2a0601b475477c954bf167dee6d0f55cb167e3f3e7cefad906e7759f6",
                "sha256:a3c5f1a719aa11866ffc530d54ad965063a8cbbecae6515acbd5f0fae8f48eaa",
                "sha256:a9f1c3489736ff8e1c7652e9dc39f80cff820f23624f23d9eab6e122ac99b150",
                "sha256:aa0cf4922da7a3c905d000b35065df6184c0dc1d866dd3b86fd961905bbad2ea",
                "sha256:ad4332a532e2d5acb231a2e5d33f943750091ee435daffca3fec0a53224e7e33",
                "sha256:b2582b238e1658c4061ebe1b4df53c435190d22457642377fd0cb30685cdfb76",
                "sha256:b6fc2e2fb6f532cf48b5fed57567ef286addcef38c28874458a41b7837a57807",
                "sha256:b92d40121dcbd74831b690a75533da703750f7041b4bf951befc657c37e5695a",
                "sha256:bbab6faf6568484707acc052f4dfc3802bdb0cafe079383fbaa23f1cdae9ecd4",
                "sha256:c0b88ed1ae66777a798dc54f627e32d3b81c8009967c63993c450ee4cbcbec15",
                "sha256:ce13d6291a5f47c1c8dbd375baa78551053bc6b5e5c0e9bb8e39c0a8359fd52f",
                "sha256:db3535733f59e5605a88a706824dfcb9bd06725e709ecb017e165fc1d6e7d429",
                "sha256:dd10383f1d6b7edf247d0960a3db274c07e96cf3a3fc7c41c8448f93eac3fb1c",
                "sha256:e01f9531ba5420838c801c21c1b0f45dbc9607cb22ea2cf132844453bec863a5",
                "sha256:e11527dc23d5ef44d76fef11213215c34f36af1608074561fcc561d983aeb870",
                "sha256:e1ab2fac607842ac36864e358c42feb0960ae62c34aa4caaf12ada0a1fb5d99b",
                "sha256:e1fd7d2fe11f1cb63d3336d147c852f6d07de0d0020d704c6031b46a30b02ca8",
                "sha256:e9f84ed9f4d50b74fbc77298ee5c870f67cb7e91dcdc1a6915cb1ff6a317476c",
                "sha256:ec4b4e75fc68da9dc0ed73dcdb431c25c57775383fec325d23a770a64e7ebc87",
                "sha256:f10ce66fcdeb3543df51d423ede7e238be98412232fca5daec3e54bcd16b8da0",
                "sha256:f63f62fc60e6228a4ca9abae28228f35e1bd3ce675013d1dfb828688d50c6e23",
                "sha256:fa56bb08b3dd8eac3a8c5b7d075c94e74f755fd9d8a04543ae8d37b1612dd170",
                "sha256:fa9b7c450be85bfc6cd39f6df8c5b8cbd76b5d6fc1f69efec80203f9894b885f"
            ],
            "markers": "platform_python_implementation == 'CPython'",
            "version": "==4.8.0"
        },
        "markuppy": {
            "hashes": [
                "sha256:1adee2c0a542af378fe84548ff6f6b0168f3cb7f426b46961038a2bcfaad0d5f"
            ],
            "version": "==1.14"
        },
        "numpy": {
            "hashes": [
                "sha256:0791fbd1e43bf74b3502133207e378901272f3c156c4df4954cad833b1380207",
                "sha256:1ce7ab2053e36c0a71e7a13a7475bd3b1f54750b4b433adc96313e127b870887",
                "sha256:2d487e06ecbf1dc2f18e7efce82ded4f705f4bd0cd02677ffccfb39e5c284c7e",
                "sha256:37431a77ceb9307c28382c9773da9f306435135fae6b80b62a11c53cfedd8802",
                "sha256:3e1ffa4748168e1cc8d3cde93f006fe92b5421396221a02f2274aab6ac83b077",
                "sha256:425b390e4619f58d8526b3dcf656dde069133ae5c240229821f01b5f44ea07af",
                "sha256:43a8ca7391b626b4c4fe20aefe79fec683279e31e7c79716863b4b25021e0e74",
                "sha256:4c6036521f11a731ce0648f10c18ae66d7143865f19f7299943c985cdc95afb5",
                "sha256:59d55e634968b8f77d3fd674a3cf0b96e85147cd6556ec64ade018f27e9479e1",
                "sha256:64f56fc53a2d18b1924abd15745e30d82a5782b2cab3429aceecc6875bd5add0",
                "sha256:7228ad13744f63575b3a972d7ee4fd61815b2879998e70930d4ccf9ec721dce0",
                "sha256:9ce7df0abeabe7fbd8ccbf343dc0db72f68549856b863ae3dd580255d009648e",
                "sha256:a911e317e8c826ea632205e63ed8507e0dc877dcdc49744584dfc363df9ca08c",
                "sha256:b89bf9b94b3d624e7bb480344e91f68c1c6c75f026ed6755955117de00917a7c",
                "sha256:ba9ead61dfb5d971d77b6c131a9dbee62294a932bf6a356e48c75ae684e635b3",
                "sha256:c1d937820db6e43bec43e8d016b9b3165dcb42892ea9f106c70fb13d430ffe72",
                "sha256:cc7f00008eb7d3f2489fca6f334ec19ca63e31371be28fd5dad955b16ec285bd",
                "sha256:d4c5d5eb2ec8da0b4f50c9a843393971f31f1d60be87e0fb0917a49133d257d6",
                "sha256:e96d7f3096a36c8754207ab89d4b3282ba7b49ea140e4973591852c77d09eb76",
                "sha256:f0725df166cf4785c0bc4cbfb320203182b1ecd30fee6e541c8752a92df6aa32",
                "sha256:f3eb268dbd5cfaffd9448113539e44e2dd1c5ca9ce25576f7c04a5453edc26fa",
                "sha256:fb7a980c81dd932381f8228a426df8aeb70d59bbcda2af075b627bbc50207cba"
            ],
            "markers": "python_version >= '3.10'",
            "version": "==1.22.4"
        },
        "odfpy": {
            "hashes": [
                "sha256:db766a6e59c5103212f3cc92ec8dd50a0f3a02790233ed0b52148b70d3c438ec",
                "sha256:fc3b8d1bc098eba4a0fda865a76d9d1e577c4ceec771426bcb169a82c5e9dfe0"
            ],
            "version": "==1.4.1"
        },
        "openpyxl": {
            "hashes": [
                "sha256:0ab6d25d01799f97a9464630abacbb34aafecdcaa0ef3cba6d6b3499867d0355",
                "sha256:e47805627aebcf860edb4edf7987b1309c1b3632f3750538ed962bbcc3bd7449"
            ],
            "version": "==3.0.10"
        },
        "ordered-set": {
            "hashes": [
                "sha256:046e1132c71fcf3330438a539928932caf51ddbc582496833e23de611de14562",
                "sha256:694a8e44c87657c59292ede72891eb91d34131f6531463aab3009191c77364a8"
            ],
            "markers": "python_version >= '3.7'",
            "version": "==4.1.0"
        },
        "packaging": {
            "hashes": [
                "sha256:dd47c42927d89ab911e606518907cc2d3a1f38bbd026385970643f9c5b8ecfeb",
                "sha256:ef103e05f519cdc783ae24ea4e2e0f508a9c99b2d4969652eed6a2e1ea5bd522"
            ],
            "markers": "python_version >= '3.6'",
            "version": "==21.3"
        },
        "pandas": {
            "hashes": [
                "sha256:0010771bd9223f7afe5f051eb47c4a49534345dfa144f2f5470b27189a4dd3b5",
                "sha256:061609334a8182ab500a90fe66d46f6f387de62d3a9cb9aa7e62e3146c712167",
                "sha256:09d8be7dd9e1c4c98224c4dfe8abd60d145d934e9fc1f5f411266308ae683e6a",
                "sha256:295872bf1a09758aba199992c3ecde455f01caf32266d50abc1a073e828a7b9d",
                "sha256:3228198333dd13c90b6434ddf61aa6d57deaca98cf7b654f4ad68a2db84f8cfe",
                "sha256:385c52e85aaa8ea6a4c600a9b2821181a51f8be0aee3af6f2dcb41dafc4fc1d0",
                "sha256:51649ef604a945f781105a6d2ecf88db7da0f4868ac5d45c51cb66081c4d9c73",
                "sha256:5586cc95692564b441f4747c47c8a9746792e87b40a4680a2feb7794defb1ce3",
                "sha256:5a206afa84ed20e07603f50d22b5f0db3fb556486d8c2462d8bc364831a4b417",
                "sha256:5b79af3a69e5175c6fa7b4e046b21a646c8b74e92c6581a9d825687d92071b51",
                "sha256:5c54ea4ef3823108cd4ec7fb27ccba4c3a775e0f83e39c5e17f5094cb17748bc",
                "sha256:8c5bf555b6b0075294b73965adaafb39cf71c312e38c5935c93d78f41c19828a",
                "sha256:92bc1fc585f1463ca827b45535957815b7deb218c549b7c18402c322c7549a12",
                "sha256:95c1e422ced0199cf4a34385ff124b69412c4bc912011ce895582bee620dfcaa",
                "sha256:b8134651258bce418cb79c71adeff0a44090c98d955f6953168ba16cc285d9f7",
                "sha256:be67c782c4f1b1f24c2f16a157e12c2693fd510f8df18e3287c77f33d124ed07",
                "sha256:c072c7f06b9242c855ed8021ff970c0e8f8b10b35e2640c657d2a541c5950f59",
                "sha256:d0d4f13e4be7ce89d7057a786023c461dd9370040bdb5efa0a7fe76b556867a0",
                "sha256:df82739e00bb6daf4bba4479a40f38c718b598a84654cbd8bb498fd6b0aa8c16",
                "sha256:f549097993744ff8c41b5e8f2f0d3cbfaabe89b4ae32c8c08ead6cc535b80139",
                "sha256:ff08a14ef21d94cdf18eef7c569d66f2e24e0bc89350bcd7d243dd804e3b5eb2"
            ],
            "index": "pypi",
            "version": "==1.4.2"
        },
        "parsel": {
            "hashes": [
                "sha256:70efef0b651a996cceebc69e55a85eb2233be0890959203ba7c3a03c72725c79",
                "sha256:9e1fa8db1c0b4a878bf34b35c043d89c9d1cbebc23b4d34dbc3c0ec33f2e087d"
            ],
            "version": "==1.6.0"
        },
        "pillow": {
            "hashes": [
                "sha256:088df396b047477dd1bbc7de6e22f58400dae2f21310d9e2ec2933b2ef7dfa4f",
                "sha256:09e67ef6e430f90caa093528bd758b0616f8165e57ed8d8ce014ae32df6a831d",
                "sha256:0b4d5ad2cd3a1f0d1df882d926b37dbb2ab6c823ae21d041b46910c8f8cd844b",
                "sha256:0b525a356680022b0af53385944026d3486fc8c013638cf9900eb87c866afb4c",
                "sha256:1d4331aeb12f6b3791911a6da82de72257a99ad99726ed6b63f481c0184b6fb9",
                "sha256:20d514c989fa28e73a5adbddd7a171afa5824710d0ab06d4e1234195d2a2e546",
                "sha256:2b291cab8a888658d72b575a03e340509b6b050b62db1f5539dd5cd18fd50578",
                "sha256:3f6c1716c473ebd1649663bf3b42702d0d53e27af8b64642be0dd3598c761fb1",
                "sha256:42dfefbef90eb67c10c45a73a9bc1599d4dac920f7dfcbf4ec6b80cb620757fe",
                "sha256:488f3383cf5159907d48d32957ac6f9ea85ccdcc296c14eca1a4e396ecc32098",
                "sha256:4d45dbe4b21a9679c3e8b3f7f4f42a45a7d3ddff8a4a16109dff0e1da30a35b2",
                "sha256:53c27bd452e0f1bc4bfed07ceb235663a1df7c74df08e37fd6b03eb89454946a",
                "sha256:55e74faf8359ddda43fee01bffbc5bd99d96ea508d8a08c527099e84eb708f45",
                "sha256:59789a7d06c742e9d13b883d5e3569188c16acb02eeed2510fd3bfdbc1bd1530",
                "sha256:5b650dbbc0969a4e226d98a0b440c2f07a850896aed9266b6fedc0f7e7834108",
                "sha256:66daa16952d5bf0c9d5389c5e9df562922a59bd16d77e2a276e575d32e38afd1",
                "sha256:6e760cf01259a1c0a50f3c845f9cad1af30577fd8b670339b1659c6d0e7a41dd",
                "sha256:7502539939b53d7565f3d11d87c78e7ec900d3c72945d4ee0e2f250d598309a0",
                "sha256:769a7f131a2f43752455cc72f9f7a093c3ff3856bf976c5fb53a59d0ccc704f6",
                "sha256:7c150dbbb4a94ea4825d1e5f2c5501af7141ea95825fadd7829f9b11c97aaf6c",
                "sha256:8844217cdf66eabe39567118f229e275f0727e9195635a15e0e4b9227458daaf",
                "sha256:8a66fe50386162df2da701b3722781cbe90ce043e7d53c1fd6bd801bca6b48d4",
                "sha256:9370d6744d379f2de5d7fa95cdbd3a4d92f0b0ef29609b4b1687f16bc197063d",
                "sha256:937a54e5694684f74dcbf6e24cc453bfc5b33940216ddd8f4cd8f0f79167f765",
                "sha256:9c857532c719fb30fafabd2371ce9b7031812ff3889d75273827633bca0c4602",
                "sha256:a4165205a13b16a29e1ac57efeee6be2dfd5b5408122d59ef2145bc3239fa340",
                "sha256:b3fe2ff1e1715d4475d7e2c3e8dabd7c025f4410f79513b4ff2de3d51ce0fa9c",
                "sha256:b6617221ff08fbd3b7a811950b5c3f9367f6e941b86259843eab77c8e3d2b56b",
                "sha256:b761727ed7d593e49671d1827044b942dd2f4caae6e51bab144d4accf8244a84",
                "sha256:baf3be0b9446a4083cc0c5bb9f9c964034be5374b5bc09757be89f5d2fa247b8",
                "sha256:c17770a62a71718a74b7548098a74cd6880be16bcfff5f937f900ead90ca8e92",
                "sha256:c67db410508b9de9c4694c57ed754b65a460e4812126e87f5052ecf23a011a54",
                "sha256:d78ca526a559fb84faaaf84da2dd4addef5edb109db8b81677c0bb1aad342601",
                "sha256:e9ed59d1b6ee837f4515b9584f3d26cf0388b742a11ecdae0d9237a94505d03a",
                "sha256:f054b020c4d7e9786ae0404278ea318768eb123403b18453e28e47cdb7a0a4bf",
                "sha256:f372d0f08eff1475ef426344efe42493f71f377ec52237bf153c5713de987251",
                "sha256:f3f6a6034140e9e17e9abc175fc7a266a6e63652028e157750bd98e804a8ed9a",
                "sha256:ffde4c6fabb52891d81606411cbfaf77756e3b561b566efd270b3ed3791fde4e"
            ],
            "markers": "python_version >= '3.7'",
            "version": "==9.1.1"
        },
        "prompt-toolkit": {
            "hashes": [
                "sha256:62291dad495e665fca0bda814e342c69952086afb0f4094d0893d357e5c78752",
                "sha256:bd640f60e8cecd74f0dc249713d433ace2ddc62b65ee07f96d358e0b152b6ea7"
            ],
            "markers": "python_full_version >= '3.6.2'",
            "version": "==3.0.29"
        },
        "protego": {
            "hashes": [
                "sha256:04419b18f20e8909f1691c6b678392988271cc2a324a72f9663cb3af838b4bf7",
                "sha256:df666d4304dab774e2dc9feb208bb1ac8d71ea5ceec12f4c99eba30fbd642ff2"
            ],
            "markers": "python_version >= '2.7' and python_version not in '3.0, 3.1, 3.2, 3.3, 3.4'",
            "version": "==0.2.1"
        },
        "psycopg2-binary": {
            "hashes": [
                "sha256:01310cf4cf26db9aea5158c217caa92d291f0500051a6469ac52166e1a16f5b7",
                "sha256:083a55275f09a62b8ca4902dd11f4b33075b743cf0d360419e2051a8a5d5ff76",
                "sha256:090f3348c0ab2cceb6dfbe6bf721ef61262ddf518cd6cc6ecc7d334996d64efa",
                "sha256:0a29729145aaaf1ad8bafe663131890e2111f13416b60e460dae0a96af5905c9",
                "sha256:0c9d5450c566c80c396b7402895c4369a410cab5a82707b11aee1e624da7d004",
                "sha256:10bb90fb4d523a2aa67773d4ff2b833ec00857f5912bafcfd5f5414e45280fb1",
                "sha256:12b11322ea00ad8db8c46f18b7dfc47ae215e4df55b46c67a94b4effbaec7094",
                "sha256:152f09f57417b831418304c7f30d727dc83a12761627bb826951692cc6491e57",
                "sha256:15803fa813ea05bef089fa78835118b5434204f3a17cb9f1e5dbfd0b9deea5af",
                "sha256:15c4e4cfa45f5a60599d9cec5f46cd7b1b29d86a6390ec23e8eebaae84e64554",
                "sha256:183a517a3a63503f70f808b58bfbf962f23d73b6dccddae5aa56152ef2bcb232",
                "sha256:1f14c8b0942714eb3c74e1e71700cbbcb415acbc311c730370e70c578a44a25c",
                "sha256:1f6b813106a3abdf7b03640d36e24669234120c72e91d5cbaeb87c5f7c36c65b",
                "sha256:280b0bb5cbfe8039205c7981cceb006156a675362a00fe29b16fbc264e242834",
                "sha256:2d872e3c9d5d075a2e104540965a1cf898b52274a5923936e5bfddb58c59c7c2",
                "sha256:2f9ffd643bc7349eeb664eba8864d9e01f057880f510e4681ba40a6532f93c71",
                "sha256:3303f8807f342641851578ee7ed1f3efc9802d00a6f83c101d21c608cb864460",
                "sha256:35168209c9d51b145e459e05c31a9eaeffa9a6b0fd61689b48e07464ffd1a83e",
                "sha256:3a79d622f5206d695d7824cbf609a4f5b88ea6d6dab5f7c147fc6d333a8787e4",
                "sha256:404224e5fef3b193f892abdbf8961ce20e0b6642886cfe1fe1923f41aaa75c9d",
                "sha256:46f0e0a6b5fa5851bbd9ab1bc805eef362d3a230fbdfbc209f4a236d0a7a990d",
                "sha256:47133f3f872faf28c1e87d4357220e809dfd3fa7c64295a4a148bcd1e6e34ec9",
                "sha256:526ea0378246d9b080148f2d6681229f4b5964543c170dd10bf4faaab6e0d27f",
                "sha256:53293533fcbb94c202b7c800a12c873cfe24599656b341f56e71dd2b557be063",
                "sha256:539b28661b71da7c0e428692438efbcd048ca21ea81af618d845e06ebfd29478",
                "sha256:57804fc02ca3ce0dbfbef35c4b3a4a774da66d66ea20f4bda601294ad2ea6092",
                "sha256:63638d875be8c2784cfc952c9ac34e2b50e43f9f0a0660b65e2a87d656b3116c",
                "sha256:6472a178e291b59e7f16ab49ec8b4f3bdada0a879c68d3817ff0963e722a82ce",
                "sha256:68641a34023d306be959101b345732360fc2ea4938982309b786f7be1b43a4a1",
                "sha256:6e82d38390a03da28c7985b394ec3f56873174e2c88130e6966cb1c946508e65",
                "sha256:761df5313dc15da1502b21453642d7599d26be88bff659382f8f9747c7ebea4e",
                "sha256:7af0dd86ddb2f8af5da57a976d27cd2cd15510518d582b478fbb2292428710b4",
                "sha256:7b1e9b80afca7b7a386ef087db614faebbf8839b7f4db5eb107d0f1a53225029",
                "sha256:874a52ecab70af13e899f7847b3e074eeb16ebac5615665db33bce8a1009cf33",
                "sha256:887dd9aac71765ac0d0bac1d0d4b4f2c99d5f5c1382d8b770404f0f3d0ce8a39",
                "sha256:8b344adbb9a862de0c635f4f0425b7958bf5a4b927c8594e6e8d261775796d53",
                "sha256:8fc53f9af09426a61db9ba357865c77f26076d48669f2e1bb24d85a22fb52307",
                "sha256:91920527dea30175cc02a1099f331aa8c1ba39bf8b7762b7b56cbf54bc5cce42",
                "sha256:93cd1967a18aa0edd4b95b1dfd554cf15af657cb606280996d393dadc88c3c35",
                "sha256:99485cab9ba0fa9b84f1f9e1fef106f44a46ef6afdeec8885e0b88d0772b49e8",
                "sha256:9d29409b625a143649d03d0fd7b57e4b92e0ecad9726ba682244b73be91d2fdb",
                "sha256:a29b3ca4ec9defec6d42bf5feb36bb5817ba3c0230dd83b4edf4bf02684cd0ae",
                "sha256:a9e1f75f96ea388fbcef36c70640c4efbe4650658f3d6a2967b4cc70e907352e",
                "sha256:accfe7e982411da3178ec690baaceaad3c278652998b2c45828aaac66cd8285f",
                "sha256:adf20d9a67e0b6393eac162eb81fb10bc9130a80540f4df7e7355c2dd4af9fba",
                "sha256:af9813db73395fb1fc211bac696faea4ca9ef53f32dc0cfa27e4e7cf766dcf24",
                "sha256:b1c8068513f5b158cf7e29c43a77eb34b407db29aca749d3eb9293ee0d3103ca",
                "sha256:bda845b664bb6c91446ca9609fc69f7db6c334ec5e4adc87571c34e4f47b7ddb",
                "sha256:c381bda330ddf2fccbafab789d83ebc6c53db126e4383e73794c74eedce855ef",
                "sha256:c3ae8e75eb7160851e59adc77b3a19a976e50622e44fd4fd47b8b18208189d42",
                "sha256:d1c1b569ecafe3a69380a94e6ae09a4789bbb23666f3d3a08d06bbd2451f5ef1",
                "sha256:def68d7c21984b0f8218e8a15d514f714d96904265164f75f8d3a70f9c295667",
                "sha256:dffc08ca91c9ac09008870c9eb77b00a46b3378719584059c034b8945e26b272",
                "sha256:e3699852e22aa68c10de06524a3721ade969abf382da95884e6a10ff798f9281",
                "sha256:e847774f8ffd5b398a75bc1c18fbb56564cda3d629fe68fd81971fece2d3c67e",
                "sha256:ffb7a888a047696e7f8240d649b43fb3644f14f0ee229077e7f6b9f9081635bd"
            ],
            "index": "pypi",
            "version": "==2.9.3"
        },
        "pyasn1": {
            "hashes": [
                "sha256:014c0e9976956a08139dc0712ae195324a75e142284d5f87f1a87ee1b068a359",
                "sha256:03840c999ba71680a131cfaee6fab142e1ed9bbd9c693e285cc6aca0d555e576",
                "sha256:0458773cfe65b153891ac249bcf1b5f8f320b7c2ce462151f8fa74de8934becf",
                "sha256:08c3c53b75eaa48d71cf8c710312316392ed40899cb34710d092e96745a358b7",
                "sha256:39c7e2ec30515947ff4e87fb6f456dfc6e84857d34be479c9d4a4ba4bf46aa5d",
                "sha256:5c9414dcfede6e441f7e8f81b43b34e834731003427e5b09e4e00e3172a10f00",
                "sha256:6e7545f1a61025a4e58bb336952c5061697da694db1cae97b116e9c46abcf7c8",
                "sha256:78fa6da68ed2727915c4767bb386ab32cdba863caa7dbe473eaae45f9959da86",
                "sha256:7ab8a544af125fb704feadb008c99a88805126fb525280b2270bb25cc1d78a12",
                "sha256:99fcc3c8d804d1bc6d9a099921e39d827026409a58f2a720dcdb89374ea0c776",
                "sha256:aef77c9fb94a3ac588e87841208bdec464471d9871bd5050a287cc9a475cd0ba",
                "sha256:e89bf84b5437b532b0803ba5c9a5e054d21fec423a89952a74f87fa2c9b7bce2",
                "sha256:fec3e9d8e36808a28efb59b489e4528c10ad0f480e57dcc32b4de5c9d8c9fdf3"
            ],
            "version": "==0.4.8"
        },
        "pyasn1-modules": {
            "hashes": [
                "sha256:0845a5582f6a02bb3e1bde9ecfc4bfcae6ec3210dd270522fee602365430c3f8",
                "sha256:0fe1b68d1e486a1ed5473f1302bd991c1611d319bba158e98b106ff86e1d7199",
                "sha256:15b7c67fabc7fc240d87fb9aabf999cf82311a6d6fb2c70d00d3d0604878c811",
                "sha256:426edb7a5e8879f1ec54a1864f16b882c2837bfd06eee62f2c982315ee2473ed",
                "sha256:65cebbaffc913f4fe9e4808735c95ea22d7a7775646ab690518c056784bc21b4",
                "sha256:905f84c712230b2c592c19470d3ca8d552de726050d1d1716282a1f6146be65e",
                "sha256:a50b808ffeb97cb3601dd25981f6b016cbb3d31fbf57a8b8a87428e6158d0c74",
                "sha256:a99324196732f53093a84c4369c996713eb8c89d360a496b599fb1a9c47fc3eb",
                "sha256:b80486a6c77252ea3a3e9b1e360bc9cf28eaac41263d173c032581ad2f20fe45",
                "sha256:c29a5e5cc7a3f05926aff34e097e84f8589cd790ce0ed41b67aed6857b26aafd",
                "sha256:cbac4bc38d117f2a49aeedec4407d23e8866ea4ac27ff2cf7fb3e5b570df19e0",
                "sha256:f39edd8c4ecaa4556e989147ebf219227e2cd2e8a43c7e7fcb1f1c18c5fd6a3d",
                "sha256:fe0644d9ab041506b62782e92b06b8c68cca799e1a9636ec398675459e031405"
            ],
            "version": "==0.2.8"
        },
        "pycparser": {
            "hashes": [
                "sha256:8ee45429555515e1f6b185e78100aea234072576aa43ab53aefcae078162fca9",
                "sha256:e644fdec12f7872f86c58ff790da456218b10f863970249516d60a5eaca77206"
            ],
            "version": "==2.21"
        },
        "pydispatcher": {
            "hashes": [
                "sha256:5570069e1b1769af1fe481de6dd1d3a388492acddd2cdad7a3bde145615d5caf",
                "sha256:5be4a8be12805ef7d712dd9a93284fb8bc53f309867e573f653a72e5fd10e433"
            ],
            "markers": "platform_python_implementation == 'CPython'",
            "version": "==2.0.5"
        },
        "pyopenssl": {
            "hashes": [
                "sha256:660b1b1425aac4a1bea1d94168a85d99f0b3144c869dd4390d27629d0087f1bf",
                "sha256:ea252b38c87425b64116f808355e8da644ef9b07e429398bfece610f893ee2e0"
            ],
            "markers": "python_version >= '3.6'",
            "version": "==22.0.0"
        },
        "pyparsing": {
            "hashes": [
                "sha256:2b020ecf7d21b687f219b71ecad3631f644a47f01403fa1d1036b0c6416d70fb",
                "sha256:5026bae9a10eeaefb61dab2f09052b9f4307d44aee4eda64b309723d8d206bbc"
            ],
            "markers": "python_full_version >= '3.6.8'",
            "version": "==3.0.9"
        },
        "pyrsistent": {
            "hashes": [
                "sha256:0e3e1fcc45199df76053026a51cc59ab2ea3fc7c094c6627e93b7b44cdae2c8c",
                "sha256:1b34eedd6812bf4d33814fca1b66005805d3640ce53140ab8bbb1e2651b0d9bc",
                "sha256:4ed6784ceac462a7d6fcb7e9b663e93b9a6fb373b7f43594f9ff68875788e01e",
                "sha256:5d45866ececf4a5fff8742c25722da6d4c9e180daa7b405dc0a2a2790d668c26",
                "sha256:636ce2dc235046ccd3d8c56a7ad54e99d5c1cd0ef07d9ae847306c91d11b5fec",
                "sha256:6455fc599df93d1f60e1c5c4fe471499f08d190d57eca040c0ea182301321286",
                "sha256:6bc66318fb7ee012071b2792024564973ecc80e9522842eb4e17743604b5e045",
                "sha256:7bfe2388663fd18bd8ce7db2c91c7400bf3e1a9e8bd7d63bf7e77d39051b85ec",
                "sha256:7ec335fc998faa4febe75cc5268a9eac0478b3f681602c1f27befaf2a1abe1d8",
                "sha256:914474c9f1d93080338ace89cb2acee74f4f666fb0424896fcfb8d86058bf17c",
                "sha256:b568f35ad53a7b07ed9b1b2bae09eb15cdd671a5ba5d2c66caee40dbf91c68ca",
                "sha256:cdfd2c361b8a8e5d9499b9082b501c452ade8bbf42aef97ea04854f4a3f43b22",
                "sha256:d1b96547410f76078eaf66d282ddca2e4baae8964364abb4f4dcdde855cd123a",
                "sha256:d4d61f8b993a7255ba714df3aca52700f8125289f84f704cf80916517c46eb96",
                "sha256:d7a096646eab884bf8bed965bad63ea327e0d0c38989fc83c5ea7b8a87037bfc",
                "sha256:df46c854f490f81210870e509818b729db4488e1f30f2a1ce1698b2295a878d1",
                "sha256:e24a828f57e0c337c8d8bb9f6b12f09dfdf0273da25fda9e314f0b684b415a07",
                "sha256:e4f3149fd5eb9b285d6bfb54d2e5173f6a116fe19172686797c056672689daf6",
                "sha256:e92a52c166426efbe0d1ec1332ee9119b6d32fc1f0bbfd55d5c1088070e7fc1b",
                "sha256:f87cc2863ef33c709e237d4b5f4502a62a00fab450c9e020892e8e2ede5847f5",
                "sha256:fd8da6d0124efa2f67d86fa70c851022f87c98e205f0594e1fae044e7119a5a6"
            ],
            "markers": "python_version >= '3.7'",
            "version": "==0.18.1"
        },
        "python-crontab": {
            "hashes": [
                "sha256:1e35ed7a3cdc3100545b43e196d34754e6551e7f95e4caebbe0e1c0ca41c2f1b"
            ],
            "version": "==2.6.0"
        },
        "python-dateutil": {
            "hashes": [
                "sha256:0123cacc1627ae19ddf3c27a5de5bd67ee4586fbdd6440d9748f8abb483d3e86",
                "sha256:961d03dc3453ebbc59dbdea9e4e11c5651520a876d0f4db161e8674aae935da9"
            ],
            "markers": "python_version >= '2.7' and python_version not in '3.0, 3.1, 3.2, 3.3'",
            "version": "==2.8.2"
        },
        "pytz": {
            "hashes": [
                "sha256:1e760e2fe6a8163bc0b3d9a19c4f84342afa0a2affebfaa84b01b978a02ecaa7",
                "sha256:e68985985296d9a66a881eb3193b0906246245294a881e7c8afe623866ac6a5c"
            ],
            "version": "==2022.1"
        },
        "pyyaml": {
            "hashes": [
                "sha256:0283c35a6a9fbf047493e3a0ce8d79ef5030852c51e9d911a27badfde0605293",
                "sha256:055d937d65826939cb044fc8c9b08889e8c743fdc6a32b33e2390f66013e449b",
                "sha256:07751360502caac1c067a8132d150cf3d61339af5691fe9e87803040dbc5db57",
                "sha256:0b4624f379dab24d3725ffde76559cff63d9ec94e1736b556dacdfebe5ab6d4b",
                "sha256:0ce82d761c532fe4ec3f87fc45688bdd3a4c1dc5e0b4a19814b9009a29baefd4",
                "sha256:1e4747bc279b4f613a09eb64bba2ba602d8a6664c6ce6396a4d0cd413a50ce07",
                "sha256:213c60cd50106436cc818accf5baa1aba61c0189ff610f64f4a3e8c6726218ba",
                "sha256:231710d57adfd809ef5d34183b8ed1eeae3f76459c18fb4a0b373ad56bedcdd9",
                "sha256:277a0ef2981ca40581a47093e9e2d13b3f1fbbeffae064c1d21bfceba2030287",
                "sha256:2cd5df3de48857ed0544b34e2d40e9fac445930039f3cfe4bcc592a1f836d513",
                "sha256:40527857252b61eacd1d9af500c3337ba8deb8fc298940291486c465c8b46ec0",
                "sha256:473f9edb243cb1935ab5a084eb238d842fb8f404ed2193a915d1784b5a6b5fc0",
                "sha256:48c346915c114f5fdb3ead70312bd042a953a8ce5c7106d5bfb1a5254e47da92",
                "sha256:50602afada6d6cbfad699b0c7bb50d5ccffa7e46a3d738092afddc1f9758427f",
                "sha256:68fb519c14306fec9720a2a5b45bc9f0c8d1b9c72adf45c37baedfcd949c35a2",
                "sha256:77f396e6ef4c73fdc33a9157446466f1cff553d979bd00ecb64385760c6babdc",
                "sha256:819b3830a1543db06c4d4b865e70ded25be52a2e0631ccd2f6a47a2822f2fd7c",
                "sha256:897b80890765f037df3403d22bab41627ca8811ae55e9a722fd0392850ec4d86",
                "sha256:98c4d36e99714e55cfbaaee6dd5badbc9a1ec339ebfc3b1f52e293aee6bb71a4",
                "sha256:9df7ed3b3d2e0ecfe09e14741b857df43adb5a3ddadc919a2d94fbdf78fea53c",
                "sha256:9fa600030013c4de8165339db93d182b9431076eb98eb40ee068700c9c813e34",
                "sha256:a80a78046a72361de73f8f395f1f1e49f956c6be882eed58505a15f3e430962b",
                "sha256:b3d267842bf12586ba6c734f89d1f5b871df0273157918b0ccefa29deb05c21c",
                "sha256:b5b9eccad747aabaaffbc6064800670f0c297e52c12754eb1d976c57e4f74dcb",
                "sha256:c5687b8d43cf58545ade1fe3e055f70eac7a5a1a0bf42824308d868289a95737",
                "sha256:cba8c411ef271aa037d7357a2bc8f9ee8b58b9965831d9e51baf703280dc73d3",
                "sha256:d15a181d1ecd0d4270dc32edb46f7cb7733c7c508857278d3d378d14d606db2d",
                "sha256:d4db7c7aef085872ef65a8fd7d6d09a14ae91f691dec3e87ee5ee0539d516f53",
                "sha256:d4eccecf9adf6fbcc6861a38015c2a64f38b9d94838ac1810a9023a0609e1b78",
                "sha256:d67d839ede4ed1b28a4e8909735fc992a923cdb84e618544973d7dfc71540803",
                "sha256:daf496c58a8c52083df09b80c860005194014c3698698d1a57cbcfa182142a3a",
                "sha256:e61ceaab6f49fb8bdfaa0f92c4b57bcfbea54c09277b1b4f7ac376bfb7a7c174",
                "sha256:f84fbc98b019fef2ee9a1cb3ce93e3187a6df0b2538a651bfb890254ba9f90b5"
            ],
            "markers": "python_version >= '3.6'",
            "version": "==6.0"
        },
        "qrcode": {
            "hashes": [
                "sha256:375a6ff240ca9bd41adc070428b5dfc1dcfbb0f2507f1ac848f6cded38956578"
            ],
            "index": "pypi",
            "version": "==7.3.1"
        },
        "queuelib": {
            "hashes": [
                "sha256:4b207267f2642a8699a1f806045c56eb7ad1a85a10c0e249884580d139c2fcd2",
                "sha256:4b96d48f650a814c6fb2fd11b968f9c46178b683aad96d68f930fe13a8574d19"
            ],
            "markers": "python_version >= '3.5'",
            "version": "==1.6.2"
        },
        "rcssmin": {
            "hashes": [
                "sha256:0a6aae7e119509445bf7aa6da6ca0f285cc198273c20f470ad999ff83bbadcf9",
                "sha256:1512223b6a687bb747e4e531187bd49a56ed71287e7ead9529cbaa1ca4718a0a",
                "sha256:1d7c2719d014e4e4df4e33b75ae8067c7e246cf470eaec8585e06e2efac7586c",
                "sha256:2211a5c91ea14a5937b57904c9121f8bfef20987825e55368143da7d25446e3b",
                "sha256:27fc400627fd3d328b7fe95af2a01f5d0af6b5af39731af5d071826a1f08e362",
                "sha256:30f5522285065cae0164d20068377d84b5d10b414156115f8729b034d0ea5e8b",
                "sha256:32ccaebbbd4d56eab08cf26aed36f5d33389b9d1d3ca1fecf53eb6ab77760ddf",
                "sha256:352dd3a78eb914bb1cb269ac2b66b3154f2490a52ab605558c681de3fb5194d2",
                "sha256:37f1242e34ca273ed2c26cf778854e18dd11b31c6bfca60e23fce146c84667c1",
                "sha256:49807735f26f59404194f1e6f93254b6d5b6f7748c2a954f4470a86a40ff4c13",
                "sha256:506e33ab4c47051f7deae35b6d8dbb4a5c025f016e90a830929a1ecc7daa1682",
                "sha256:6158d0d86cd611c5304d738dc3d6cfeb23864dd78ad0d83a633f443696ac5d77",
                "sha256:7085d1b51dd2556f3aae03947380f6e9e1da29fb1eeadfa6766b7f105c54c9ff",
                "sha256:7c44002b79f3656348196005b9522ec5e04f182b466f66d72b16be0bd03c13d8",
                "sha256:7da63fee37edf204bbd86785edb4d7491642adbfd1d36fd230b7ccbbd8db1a6f",
                "sha256:8b659a88850e772c84cfac4520ec223de6807875e173d8ef3248ab7f90876066",
                "sha256:c28b9eb20982b45ebe6adef8bd2547e5ed314dafddfff4eba806b0f8c166cfd1",
                "sha256:ddff3a41611664c7f1d9e3d8a9c1669e0e155ac0458e586ffa834dc5953e7d9f",
                "sha256:f1a37bbd36b050813673e62ae6464467548628690bf4d48a938170e121e8616e",
                "sha256:f31c82d06ba2dbf33c20db9550157e80bb0c4cbd24575c098f0831d1d2e3c5df"
            ],
            "version": "==1.1.0"
        },
        "redis": {
            "hashes": [
                "sha256:84316970995a7adb907a56754d2b92d88fc2d252963dc5ac34c88f0f1a22c25d",
                "sha256:94b617b4cd296e94991146f66fc5559756fbefe9493604f0312e4d3298ac63e9"
            ],
            "index": "pypi",
            "version": "==4.3.1"
        },
        "requests": {
            "hashes": [
                "sha256:68d7c56fd5a8999887728ef304a6d12edc7be74f1cfa47714fc8b414525c9a61",
                "sha256:f22fa1e554c9ddfd16e6e41ac79759e17be9e492b3587efa038054674760e72d"
            ],
            "index": "pypi",
            "version": "==2.27.1"
        },
        "requests-file": {
            "hashes": [
                "sha256:07d74208d3389d01c38ab89ef403af0cfec63957d53a0081d8eca738d0247d8e",
                "sha256:dfe5dae75c12481f68ba353183c53a65e6044c923e64c24b2209f6c7570ca953"
            ],
            "version": "==1.5.1"
        },
        "rjsmin": {
            "hashes": [
                "sha256:05efa485dfddb6418e3b86d8862463aa15641a61f6ae05e7e6de8f116ee77c69",
                "sha256:1622fbb6c6a8daaf77da13cc83356539bfe79c1440f9664b02c7f7b150b9a18e",
                "sha256:1c93b29fd725e61718299ffe57de93ff32d71b313eaabbfcc7bd32ddb82831d5",
                "sha256:2ed83aca637186bafdc894b4b7fc3657e2d74014ccca7d3d69122c1e82675216",
                "sha256:38a4474ed52e1575fb9da983ec8657faecd8ab3738508d36e04f87769411fd3d",
                "sha256:3b14f4c2933ec194eb816b71a0854ce461b6419a3d852bf360344731ab28c0a6",
                "sha256:40e7211a25d9a11ac9ff50446e41268c978555676828af86fa1866615823bfff",
                "sha256:41c7c3910f7b8816e37366b293e576ddecf696c5f2197d53cf2c1526ac336646",
                "sha256:4387a00777faddf853eebdece9f2e56ebaf243c3f24676a9de6a20c5d4f3d731",
                "sha256:54fc30519365841b27556ccc1cb94c5b4413c384ff6d467442fddba66e2e325a",
                "sha256:6c395ffc130332cca744f081ed5efd5699038dcb7a5d30c3ff4bc6adb5b30a62",
                "sha256:6c529feb6c400984452494c52dd9fdf59185afeacca2afc5174a28ab37751a1b",
                "sha256:86c4da7285ddafe6888cb262da563570f28e4a31146b5164a7a6947b1222196b",
                "sha256:8944a8a55ac825b8e5ec29f341ecb7574697691ef416506885898d2f780fb4ca",
                "sha256:993935654c1311280e69665367d7e6ff694ac9e1609168cf51cae8c0307df0db",
                "sha256:99e5597a812b60058baa1457387dc79cca7d273b2a700dc98bfd20d43d60711d",
                "sha256:b6a7c8c8d19e154334f640954e43e57283e87bb4a2f6e23295db14eea8e9fc1d",
                "sha256:c81229ffe5b0a0d5b3b5d5e6d0431f182572de9e9a077e85dbae5757db0ab75c",
                "sha256:d63e193a2f932a786ae82068aa76d1d126fcdff8582094caff9e5e66c4dcc124",
                "sha256:e18fe1a610fb105273bb369f61c2b0bd9e66a3f0792e27e4cac44e42ace1968b"
            ],
            "version": "==1.2.0"
        },
        "s3transfer": {
            "hashes": [
                "sha256:7a6f4c4d1fdb9a2b640244008e142cbc2cd3ae34b386584ef044dd0f27101971",
                "sha256:95c58c194ce657a5f4fb0b9e60a84968c808888aed628cd98ab8771fe1db98ed"
            ],
            "markers": "python_version >= '3.6'",
            "version": "==0.5.2"
        },
        "scrapy": {
            "hashes": [
                "sha256:56fd55a59d0f329ce752892358abee5a6b50b4fc55a40420ea317dc617553827",
                "sha256:e977f57d4e828f25d2702e8c2212e8abcd7d6ce45be560f1830a39432a494c09"
            ],
            "index": "pypi",
            "version": "==2.6.1"
        },
        "sentry-sdk": {
            "hashes": [
                "sha256:259535ba66933eacf85ab46524188c84dcb4c39f40348455ce15e2c0aca68863",
                "sha256:778b53f0a6c83b1ee43d3b7886318ba86d975e686cb2c7906ccc35b334360be1"
            ],
            "index": "pypi",
            "version": "==1.5.12"
        },
        "service-identity": {
            "hashes": [
                "sha256:6e6c6086ca271dc11b033d17c3a8bea9f24ebff920c587da090afc9519419d34",
                "sha256:f0b0caac3d40627c3c04d7a51b6e06721857a0e10a8775f2d1d7e72901b3a7db"
            ],
            "version": "==21.1.0"
        },
        "setuptools": {
            "hashes": [
                "sha256:68e45d17c9281ba25dc0104eadd2647172b3472d9e01f911efa57965e8d51a36",
                "sha256:a43bdedf853c670e5fed28e5623403bad2f73cf02f9a2774e91def6bda8265a7"
            ],
            "markers": "python_version >= '3.7'",
            "version": "==62.3.2"
        },
        "six": {
            "hashes": [
                "sha256:1e61c37477a1626458e36f7b1d82aa5c9b094fa4802892072e49de9c60c4c926",
                "sha256:8abb2f1d86890a2dfb989f9a77cfcfd3e47c2a354b01111771326f8aa26e0254"
            ],
            "markers": "python_version >= '2.7' and python_version not in '3.0, 3.1, 3.2, 3.3'",
            "version": "==1.16.0"
        },
        "soupsieve": {
            "hashes": [
                "sha256:3b2503d3c7084a42b1ebd08116e5f81aadfaea95863628c80a3b774a11b7c759",
                "sha256:fc53893b3da2c33de295667a0e19f078c14bf86544af307354de5fcf12a3f30d"
            ],
            "markers": "python_version >= '3.6'",
            "version": "==2.3.2.post1"
        },
        "sqlparse": {
            "hashes": [
                "sha256:0c00730c74263a94e5a9919ade150dfc3b19c574389985446148402998287dae",
                "sha256:48719e356bb8b42991bdbb1e8b83223757b93789c00910a616a071910ca4a64d"
            ],
            "markers": "python_version >= '3.5'",
            "version": "==0.4.2"
        },
        "static3": {
            "hashes": [
                "sha256:674641c64bc75507af2eb20bef7e7e3593dca993dec6674be108fa15b42f47c8"
            ],
            "version": "==0.7.0"
        },
        "tablib": {
            "extras": [
                "html",
                "ods",
                "xls",
                "xlsx",
                "yaml"
            ],
            "hashes": [
                "sha256:870d7e688f738531a14937a055e8bba404fbc388e77d4d500b2c904075d1019c",
                "sha256:a57f2770b8c225febec1cb1e65012a69cf30dd28be810e0ff98d024768c7d0f1"
            ],
            "markers": "python_version >= '3.7'",
            "version": "==3.2.1"
        },
        "tldextract": {
            "hashes": [
                "sha256:5d88321b1b528ebb8f678c72ab023f37caf6381f6af9576b4e60fd266cff178c",
                "sha256:adcd24abf21ce3450417cd5a00f23b7e57554ce8ae827334dd12bfcbb6274cf1"
            ],
            "markers": "python_version >= '3.7'",
            "version": "==3.3.0"
        },
        "twisted": {
            "hashes": [
                "sha256:a047990f57dfae1e0bd2b7df2526d4f16dcdc843774dc108b78c52f2a5f13680",
                "sha256:f9f7a91f94932477a9fc3b169d57f54f96c6e74a23d78d9ce54039a7f48928a2"
            ],
            "markers": "python_full_version >= '3.6.7'",
            "version": "==22.4.0"
        },
        "typing-extensions": {
            "hashes": [
                "sha256:6657594ee297170d19f67d55c05852a874e7eb634f4f753dbd667855e07c1708",
                "sha256:f1c24655a0da0d1b67f07e17a5e6b2a105894e6824b92096378bb3668ef02376"
            ],
            "markers": "python_version >= '3.7'",
            "version": "==4.2.0"
        },
        "unipath": {
            "hashes": [
                "sha256:09839adcc72e8a24d4f76d63656f30b5a1f721fc40c9bcd79d8c67bdd8b47dae",
                "sha256:e6257e508d8abbfb6ddd8ec357e33589f1f48b1599127f23b017124d90b0fff7"
            ],
            "index": "pypi",
            "version": "==1.1"
        },
        "uritemplate": {
            "hashes": [
                "sha256:4346edfc5c3b79f694bccd6d6099a322bbeb628dbf2cd86eea55a456ce5124f0",
                "sha256:830c08b8d99bdd312ea4ead05994a38e8936266f84b9a7878232db50b044e02e"
            ],
            "markers": "python_version >= '3.6'",
            "version": "==4.1.1"
        },
        "urllib3": {
            "hashes": [
                "sha256:44ece4d53fb1706f667c9bd1c648f5469a2ec925fcf3a776667042d645472c14",
                "sha256:aabaf16477806a5e1dd19aa41f8c2b7950dd3c746362d7e3223dbe6de6ac448e"
            ],
            "markers": "python_version >= '2.7' and python_version not in '3.0, 3.1, 3.2, 3.3, 3.4' and python_full_version < '4.0.0'",
            "version": "==1.26.9"
        },
        "vine": {
            "hashes": [
                "sha256:4c9dceab6f76ed92105027c49c823800dd33cacce13bdedc5b914e3514b7fb30",
                "sha256:7d3b1624a953da82ef63462013bbd271d3eb75751489f9807598e8f340bd637e"
            ],
            "markers": "python_version >= '3.6'",
            "version": "==5.0.0"
        },
        "w3lib": {
            "hashes": [
                "sha256:0161d55537063e00d95a241663ede3395c4c6d7b777972ba2fd58bbab2001e53",
                "sha256:0ad6d0203157d61149fd45aaed2e24f53902989c32fc1dccc2e2bfba371560df"
            ],
            "version": "==1.22.0"
        },
        "wcwidth": {
            "hashes": [
                "sha256:beb4802a9cebb9144e99086eff703a642a13d6a0052920003a230f3294bbe784",
                "sha256:c4d647b99872929fdb7bdcaa4fbe7f01413ed3d98077df798530e5b04f116c83"
            ],
            "version": "==0.2.5"
        },
        "whitenoise": {
            "hashes": [
                "sha256:2067fe9008a3cd7d0d75f75c9240b54f5f59996ca285cbeab18fc1e89949e30d",
                "sha256:6ccc6d1ad6fb688a398ea65d97db47f018ea0be7da75e146e8f2e837a04ba590"
            ],
            "index": "pypi",
            "version": "==6.1.0"
        },
        "wrapt": {
            "hashes": [
                "sha256:00b6d4ea20a906c0ca56d84f93065b398ab74b927a7a3dbd470f6fc503f95dc3",
                "sha256:01c205616a89d09827986bc4e859bcabd64f5a0662a7fe95e0d359424e0e071b",
                "sha256:02b41b633c6261feff8ddd8d11c711df6842aba629fdd3da10249a53211a72c4",
                "sha256:07f7a7d0f388028b2df1d916e94bbb40624c59b48ecc6cbc232546706fac74c2",
                "sha256:11871514607b15cfeb87c547a49bca19fde402f32e2b1c24a632506c0a756656",
                "sha256:1b376b3f4896e7930f1f772ac4b064ac12598d1c38d04907e696cc4d794b43d3",
                "sha256:21ac0156c4b089b330b7666db40feee30a5d52634cc4560e1905d6529a3897ff",
                "sha256:257fd78c513e0fb5cdbe058c27a0624c9884e735bbd131935fd49e9fe719d310",
                "sha256:2b39d38039a1fdad98c87279b48bc5dce2c0ca0d73483b12cb72aa9609278e8a",
                "sha256:2cf71233a0ed05ccdabe209c606fe0bac7379fdcf687f39b944420d2a09fdb57",
                "sha256:2fe803deacd09a233e4762a1adcea5db5d31e6be577a43352936179d14d90069",
                "sha256:3232822c7d98d23895ccc443bbdf57c7412c5a65996c30442ebe6ed3df335383",
                "sha256:34aa51c45f28ba7f12accd624225e2b1e5a3a45206aa191f6f9aac931d9d56fe",
                "sha256:36f582d0c6bc99d5f39cd3ac2a9062e57f3cf606ade29a0a0d6b323462f4dd87",
                "sha256:380a85cf89e0e69b7cfbe2ea9f765f004ff419f34194018a6827ac0e3edfed4d",
                "sha256:40e7bc81c9e2b2734ea4bc1aceb8a8f0ceaac7c5299bc5d69e37c44d9081d43b",
                "sha256:43ca3bbbe97af00f49efb06e352eae40434ca9d915906f77def219b88e85d907",
                "sha256:4fcc4649dc762cddacd193e6b55bc02edca674067f5f98166d7713b193932b7f",
                "sha256:5a0f54ce2c092aaf439813735584b9537cad479575a09892b8352fea5e988dc0",
                "sha256:5a9a0d155deafd9448baff28c08e150d9b24ff010e899311ddd63c45c2445e28",
                "sha256:5b02d65b9ccf0ef6c34cba6cf5bf2aab1bb2f49c6090bafeecc9cd81ad4ea1c1",
                "sha256:60db23fa423575eeb65ea430cee741acb7c26a1365d103f7b0f6ec412b893853",
                "sha256:642c2e7a804fcf18c222e1060df25fc210b9c58db7c91416fb055897fc27e8cc",
                "sha256:6a9a25751acb379b466ff6be78a315e2b439d4c94c1e99cb7266d40a537995d3",
                "sha256:6b1a564e6cb69922c7fe3a678b9f9a3c54e72b469875aa8018f18b4d1dd1adf3",
                "sha256:6d323e1554b3d22cfc03cd3243b5bb815a51f5249fdcbb86fda4bf62bab9e164",
                "sha256:6e743de5e9c3d1b7185870f480587b75b1cb604832e380d64f9504a0535912d1",
                "sha256:709fe01086a55cf79d20f741f39325018f4df051ef39fe921b1ebe780a66184c",
                "sha256:7b7c050ae976e286906dd3f26009e117eb000fb2cf3533398c5ad9ccc86867b1",
                "sha256:7d2872609603cb35ca513d7404a94d6d608fc13211563571117046c9d2bcc3d7",
                "sha256:7ef58fb89674095bfc57c4069e95d7a31cfdc0939e2a579882ac7d55aadfd2a1",
                "sha256:80bb5c256f1415f747011dc3604b59bc1f91c6e7150bd7db03b19170ee06b320",
                "sha256:81b19725065dcb43df02b37e03278c011a09e49757287dca60c5aecdd5a0b8ed",
                "sha256:833b58d5d0b7e5b9832869f039203389ac7cbf01765639c7309fd50ef619e0b1",
                "sha256:88bd7b6bd70a5b6803c1abf6bca012f7ed963e58c68d76ee20b9d751c74a3248",
                "sha256:8ad85f7f4e20964db4daadcab70b47ab05c7c1cf2a7c1e51087bfaa83831854c",
                "sha256:8c0ce1e99116d5ab21355d8ebe53d9460366704ea38ae4d9f6933188f327b456",
                "sha256:8d649d616e5c6a678b26d15ece345354f7c2286acd6db868e65fcc5ff7c24a77",
                "sha256:903500616422a40a98a5a3c4ff4ed9d0066f3b4c951fa286018ecdf0750194ef",
                "sha256:9736af4641846491aedb3c3f56b9bc5568d92b0692303b5a305301a95dfd38b1",
                "sha256:988635d122aaf2bdcef9e795435662bcd65b02f4f4c1ae37fbee7401c440b3a7",
                "sha256:9cca3c2cdadb362116235fdbd411735de4328c61425b0aa9f872fd76d02c4e86",
                "sha256:9e0fd32e0148dd5dea6af5fee42beb949098564cc23211a88d799e434255a1f4",
                "sha256:9f3e6f9e05148ff90002b884fbc2a86bd303ae847e472f44ecc06c2cd2fcdb2d",
                "sha256:a85d2b46be66a71bedde836d9e41859879cc54a2a04fad1191eb50c2066f6e9d",
                "sha256:a9a52172be0b5aae932bef82a79ec0a0ce87288c7d132946d645eba03f0ad8a8",
                "sha256:aa31fdcc33fef9eb2552cbcbfee7773d5a6792c137b359e82879c101e98584c5",
                "sha256:b014c23646a467558be7da3d6b9fa409b2c567d2110599b7cf9a0c5992b3b471",
                "sha256:b21bb4c09ffabfa0e85e3a6b623e19b80e7acd709b9f91452b8297ace2a8ab00",
                "sha256:b5901a312f4d14c59918c221323068fad0540e34324925c8475263841dbdfe68",
                "sha256:b9b7a708dd92306328117d8c4b62e2194d00c365f18eff11a9b53c6f923b01e3",
                "sha256:d1967f46ea8f2db647c786e78d8cc7e4313dbd1b0aca360592d8027b8508e24d",
                "sha256:d52a25136894c63de15a35bc0bdc5adb4b0e173b9c0d07a2be9d3ca64a332735",
                "sha256:d77c85fedff92cf788face9bfa3ebaa364448ebb1d765302e9af11bf449ca36d",
                "sha256:d79d7d5dc8a32b7093e81e97dad755127ff77bcc899e845f41bf71747af0c569",
                "sha256:dbcda74c67263139358f4d188ae5faae95c30929281bc6866d00573783c422b7",
                "sha256:ddaea91abf8b0d13443f6dac52e89051a5063c7d014710dcb4d4abb2ff811a59",
                "sha256:dee0ce50c6a2dd9056c20db781e9c1cfd33e77d2d569f5d1d9321c641bb903d5",
                "sha256:dee60e1de1898bde3b238f18340eec6148986da0455d8ba7848d50470a7a32fb",
                "sha256:e2f83e18fe2f4c9e7db597e988f72712c0c3676d337d8b101f6758107c42425b",
                "sha256:e3fb1677c720409d5f671e39bac6c9e0e422584e5f518bfd50aa4cbbea02433f",
                "sha256:ee2b1b1769f6707a8a445162ea16dddf74285c3964f605877a20e38545c3c462",
                "sha256:ee6acae74a2b91865910eef5e7de37dc6895ad96fa23603d1d27ea69df545015",
                "sha256:ef3f72c9666bba2bab70d2a8b79f2c6d2c1a42a7f7e2b0ec83bb2f9e383950af"
            ],
            "markers": "python_version >= '2.7' and python_version not in '3.0, 3.1, 3.2, 3.3, 3.4'",
            "version": "==1.14.1"
        },
        "xlrd": {
            "hashes": [
                "sha256:6a33ee89877bd9abc1158129f6e94be74e2679636b8a205b43b85206c3f0bbdd",
                "sha256:f72f148f54442c6b056bf931dbc34f986fd0c3b0b6b5a58d013c9aef274d0c88"
            ],
            "index": "pypi",
            "version": "==2.0.1"
        },
        "xlwt": {
            "hashes": [
                "sha256:a082260524678ba48a297d922cc385f58278b8aa68741596a87de01a9c628b2e",
                "sha256:c59912717a9b28f1a3c2a98fd60741014b06b043936dcecbc113eaaada156c88"
            ],
            "version": "==1.3.0"
        },
        "xmltodict": {
            "hashes": [
                "sha256:341595a488e3e01a85a9d8911d8912fd922ede5fecc4dce437eb4b6c8d037e56",
                "sha256:aa89e8fd76320154a40d19a0df04a4695fb9dc5ba977cbb68ab3e4eb225e7852"
            ],
            "index": "pypi",
            "version": "==0.13.0"
        },
        "xworkflows": {
            "hashes": [
                "sha256:8e3a9f6e9de6bcd779335f2ce4f87445ad8047771be9c6c96e347fb8622e2f27",
                "sha256:943571904066e03946016c5710cfea97847c1931c2e07bdd61827a01bce38d80"
            ],
            "markers": "python_version >= '2.7'",
            "version": "==1.1.0"
        },
        "zipp": {
            "hashes": [
                "sha256:56bf8aadb83c24db6c4b577e13de374ccfb67da2078beba1d037c17980bf43ad",
                "sha256:c4f6e5bbf48e74f7a38e7cc5b0480ff42b0ae5178957d564d18932525d5cf099"
            ],
            "index": "pypi",
            "version": "==3.8.0"
        },
        "zope.interface": {
            "hashes": [
                "sha256:08f9636e99a9d5410181ba0729e0408d3d8748026ea938f3b970a0249daa8192",
                "sha256:0b465ae0962d49c68aa9733ba92a001b2a0933c317780435f00be7ecb959c702",
                "sha256:0cba8477e300d64a11a9789ed40ee8932b59f9ee05f85276dbb4b59acee5dd09",
                "sha256:0cee5187b60ed26d56eb2960136288ce91bcf61e2a9405660d271d1f122a69a4",
                "sha256:0ea1d73b7c9dcbc5080bb8aaffb776f1c68e807767069b9ccdd06f27a161914a",
                "sha256:0f91b5b948686659a8e28b728ff5e74b1be6bf40cb04704453617e5f1e945ef3",
                "sha256:15e7d1f7a6ee16572e21e3576d2012b2778cbacf75eb4b7400be37455f5ca8bf",
                "sha256:17776ecd3a1fdd2b2cd5373e5ef8b307162f581c693575ec62e7c5399d80794c",
                "sha256:194d0bcb1374ac3e1e023961610dc8f2c78a0f5f634d0c737691e215569e640d",
                "sha256:1c0e316c9add0db48a5b703833881351444398b04111188069a26a61cfb4df78",
                "sha256:205e40ccde0f37496904572035deea747390a8b7dc65146d30b96e2dd1359a83",
                "sha256:273f158fabc5ea33cbc936da0ab3d4ba80ede5351babc4f577d768e057651531",
                "sha256:2876246527c91e101184f63ccd1d716ec9c46519cc5f3d5375a3351c46467c46",
                "sha256:2c98384b254b37ce50eddd55db8d381a5c53b4c10ee66e1e7fe749824f894021",
                "sha256:2e5a26f16503be6c826abca904e45f1a44ff275fdb7e9d1b75c10671c26f8b94",
                "sha256:334701327f37c47fa628fc8b8d28c7d7730ce7daaf4bda1efb741679c2b087fc",
                "sha256:3748fac0d0f6a304e674955ab1365d515993b3a0a865e16a11ec9d86fb307f63",
                "sha256:3c02411a3b62668200910090a0dff17c0b25aaa36145082a5a6adf08fa281e54",
                "sha256:3dd4952748521205697bc2802e4afac5ed4b02909bb799ba1fe239f77fd4e117",
                "sha256:3f24df7124c323fceb53ff6168da70dbfbae1442b4f3da439cd441681f54fe25",
                "sha256:469e2407e0fe9880ac690a3666f03eb4c3c444411a5a5fddfdabc5d184a79f05",
                "sha256:4de4bc9b6d35c5af65b454d3e9bc98c50eb3960d5a3762c9438df57427134b8e",
                "sha256:5208ebd5152e040640518a77827bdfcc73773a15a33d6644015b763b9c9febc1",
                "sha256:52de7fc6c21b419078008f697fd4103dbc763288b1406b4562554bd47514c004",
                "sha256:5bb3489b4558e49ad2c5118137cfeaf59434f9737fa9c5deefc72d22c23822e2",
                "sha256:5dba5f530fec3f0988d83b78cc591b58c0b6eb8431a85edd1569a0539a8a5a0e",
                "sha256:5dd9ca406499444f4c8299f803d4a14edf7890ecc595c8b1c7115c2342cadc5f",
                "sha256:5f931a1c21dfa7a9c573ec1f50a31135ccce84e32507c54e1ea404894c5eb96f",
                "sha256:63b82bb63de7c821428d513607e84c6d97d58afd1fe2eb645030bdc185440120",
                "sha256:66c0061c91b3b9cf542131148ef7ecbecb2690d48d1612ec386de9d36766058f",
                "sha256:6f0c02cbb9691b7c91d5009108f975f8ffeab5dff8f26d62e21c493060eff2a1",
                "sha256:71aace0c42d53abe6fc7f726c5d3b60d90f3c5c055a447950ad6ea9cec2e37d9",
                "sha256:7d97a4306898b05404a0dcdc32d9709b7d8832c0c542b861d9a826301719794e",
                "sha256:7df1e1c05304f26faa49fa752a8c690126cf98b40b91d54e6e9cc3b7d6ffe8b7",
                "sha256:8270252effc60b9642b423189a2fe90eb6b59e87cbee54549db3f5562ff8d1b8",
                "sha256:867a5ad16892bf20e6c4ea2aab1971f45645ff3102ad29bd84c86027fa99997b",
                "sha256:877473e675fdcc113c138813a5dd440da0769a2d81f4d86614e5d62b69497155",
                "sha256:8892f89999ffd992208754851e5a052f6b5db70a1e3f7d54b17c5211e37a98c7",
                "sha256:9a9845c4c6bb56e508651f005c4aeb0404e518c6f000d5a1123ab077ab769f5c",
                "sha256:a1e6e96217a0f72e2b8629e271e1b280c6fa3fe6e59fa8f6701bec14e3354325",
                "sha256:a8156e6a7f5e2a0ff0c5b21d6bcb45145efece1909efcbbbf48c56f8da68221d",
                "sha256:a9506a7e80bcf6eacfff7f804c0ad5350c8c95b9010e4356a4b36f5322f09abb",
                "sha256:af310ec8335016b5e52cae60cda4a4f2a60a788cbb949a4fbea13d441aa5a09e",
                "sha256:b0297b1e05fd128d26cc2460c810d42e205d16d76799526dfa8c8ccd50e74959",
                "sha256:bf68f4b2b6683e52bec69273562df15af352e5ed25d1b6641e7efddc5951d1a7",
                "sha256:d0c1bc2fa9a7285719e5678584f6b92572a5b639d0e471bb8d4b650a1a910920",
                "sha256:d4d9d6c1a455d4babd320203b918ccc7fcbefe308615c521062bc2ba1aa4d26e",
                "sha256:db1fa631737dab9fa0b37f3979d8d2631e348c3b4e8325d6873c2541d0ae5a48",
                "sha256:dd93ea5c0c7f3e25335ab7d22a507b1dc43976e1345508f845efc573d3d779d8",
                "sha256:f44e517131a98f7a76696a7b21b164bcb85291cee106a23beccce454e1f433a4",
                "sha256:f7ee479e96f7ee350db1cf24afa5685a5899e2b34992fb99e1f7c1b0b758d263"
            ],
            "markers": "python_version >= '2.7' and python_version not in '3.0, 3.1, 3.2, 3.3, 3.4'",
            "version": "==5.4.0"
        }
    },
    "develop": {
        "ansible": {
            "hashes": [
                "sha256:ca34e2c0c3f92cad5e528c94c133e620845feb11cc62f42e98d28271fe5bd924"
            ],
            "index": "pypi",
            "version": "==3.4.0"
        },
        "ansible-base": {
            "hashes": [
                "sha256:ef925882ca8d4c3c2ccd091cde199e0c869024ccad0d07a337dcf207bff32f34"
            ],
            "markers": "python_version >= '2.7' and python_version not in '3.0, 3.1, 3.2, 3.3, 3.4'",
            "version": "==2.10.17"
        },
        "asgiref": {
            "hashes": [
                "sha256:1d2880b792ae8757289136f1db2b7b99100ce959b2aa57fd69dab783d05afac4",
                "sha256:4a29362a6acebe09bf1d6640db38c1dc3d9217c68e6f9f6204d72667fc19a424"
            ],
            "markers": "python_version >= '3.7'",
            "version": "==3.5.2"
        },
        "asttokens": {
            "hashes": [
                "sha256:0844691e88552595a6f4a4281a9f7f79b8dd45ca4ccea82e5e05b4bbdb76705c",
                "sha256:9a54c114f02c7a9480d56550932546a3f1fe71d8a02f1bc7ccd0ee3ee35cf4d5"
            ],
            "version": "==2.0.5"
        },
        "async-generator": {
            "hashes": [
                "sha256:01c7bf666359b4967d2cda0000cc2e4af16a0ae098cbffcb8472fb9e8ad6585b",
                "sha256:6ebb3d106c12920aaae42ccb6f787ef5eefdcdd166ea3d628fa8476abe712144"
            ],
            "markers": "python_version >= '3.5'",
            "version": "==1.10"
        },
        "attrs": {
            "hashes": [
                "sha256:2d27e3784d7a565d36ab851fe94887c5eccd6a463168875832a1be79c82828b4",
                "sha256:626ba8234211db98e869df76230a137c4c40a12d72445c45d5f5b716f076e2fd"
            ],
            "markers": "python_version >= '2.7' and python_version not in '3.0, 3.1, 3.2, 3.3, 3.4'",
            "version": "==21.4.0"
        },
        "backcall": {
            "hashes": [
                "sha256:5cbdbf27be5e7cfadb448baf0aa95508f91f2bbc6c6437cd9cd06e2a4c215e1e",
                "sha256:fbbce6a29f263178a1f7915c1940bde0ec2b2a967566fe1c65c1dfb7422bd255"
            ],
            "version": "==0.2.0"
        },
        "certifi": {
            "hashes": [
                "sha256:9c5705e395cd70084351dd8ad5c41e65655e08ce46f2ec9cf6c2c08390f71eb7",
                "sha256:f1d53542ee8cbedbe2118b5686372fb33c297fcd6379b050cca0ef13a597382a"
            ],
            "markers": "python_version >= '3.6'",
            "version": "==2022.5.18.1"
        },
        "cffi": {
            "hashes": [
                "sha256:00c878c90cb53ccfaae6b8bc18ad05d2036553e6d9d1d9dbcf323bbe83854ca3",
                "sha256:0104fb5ae2391d46a4cb082abdd5c69ea4eab79d8d44eaaf79f1b1fd806ee4c2",
                "sha256:06c48159c1abed75c2e721b1715c379fa3200c7784271b3c46df01383b593636",
                "sha256:0808014eb713677ec1292301ea4c81ad277b6cdf2fdd90fd540af98c0b101d20",
                "sha256:10dffb601ccfb65262a27233ac273d552ddc4d8ae1bf93b21c94b8511bffe728",
                "sha256:14cd121ea63ecdae71efa69c15c5543a4b5fbcd0bbe2aad864baca0063cecf27",
                "sha256:17771976e82e9f94976180f76468546834d22a7cc404b17c22df2a2c81db0c66",
                "sha256:181dee03b1170ff1969489acf1c26533710231c58f95534e3edac87fff06c443",
                "sha256:23cfe892bd5dd8941608f93348c0737e369e51c100d03718f108bf1add7bd6d0",
                "sha256:263cc3d821c4ab2213cbe8cd8b355a7f72a8324577dc865ef98487c1aeee2bc7",
                "sha256:2756c88cbb94231c7a147402476be2c4df2f6078099a6f4a480d239a8817ae39",
                "sha256:27c219baf94952ae9d50ec19651a687b826792055353d07648a5695413e0c605",
                "sha256:2a23af14f408d53d5e6cd4e3d9a24ff9e05906ad574822a10563efcef137979a",
                "sha256:31fb708d9d7c3f49a60f04cf5b119aeefe5644daba1cd2a0fe389b674fd1de37",
                "sha256:3415c89f9204ee60cd09b235810be700e993e343a408693e80ce7f6a40108029",
                "sha256:3773c4d81e6e818df2efbc7dd77325ca0dcb688116050fb2b3011218eda36139",
                "sha256:3b96a311ac60a3f6be21d2572e46ce67f09abcf4d09344c49274eb9e0bf345fc",
                "sha256:3f7d084648d77af029acb79a0ff49a0ad7e9d09057a9bf46596dac9514dc07df",
                "sha256:41d45de54cd277a7878919867c0f08b0cf817605e4eb94093e7516505d3c8d14",
                "sha256:4238e6dab5d6a8ba812de994bbb0a79bddbdf80994e4ce802b6f6f3142fcc880",
                "sha256:45db3a33139e9c8f7c09234b5784a5e33d31fd6907800b316decad50af323ff2",
                "sha256:45e8636704eacc432a206ac7345a5d3d2c62d95a507ec70d62f23cd91770482a",
                "sha256:4958391dbd6249d7ad855b9ca88fae690783a6be9e86df65865058ed81fc860e",
                "sha256:4a306fa632e8f0928956a41fa8e1d6243c71e7eb59ffbd165fc0b41e316b2474",
                "sha256:57e9ac9ccc3101fac9d6014fba037473e4358ef4e89f8e181f8951a2c0162024",
                "sha256:59888172256cac5629e60e72e86598027aca6bf01fa2465bdb676d37636573e8",
                "sha256:5e069f72d497312b24fcc02073d70cb989045d1c91cbd53979366077959933e0",
                "sha256:64d4ec9f448dfe041705426000cc13e34e6e5bb13736e9fd62e34a0b0c41566e",
                "sha256:6dc2737a3674b3e344847c8686cf29e500584ccad76204efea14f451d4cc669a",
                "sha256:74fdfdbfdc48d3f47148976f49fab3251e550a8720bebc99bf1483f5bfb5db3e",
                "sha256:75e4024375654472cc27e91cbe9eaa08567f7fbdf822638be2814ce059f58032",
                "sha256:786902fb9ba7433aae840e0ed609f45c7bcd4e225ebb9c753aa39725bb3e6ad6",
                "sha256:8b6c2ea03845c9f501ed1313e78de148cd3f6cad741a75d43a29b43da27f2e1e",
                "sha256:91d77d2a782be4274da750752bb1650a97bfd8f291022b379bb8e01c66b4e96b",
                "sha256:91ec59c33514b7c7559a6acda53bbfe1b283949c34fe7440bcf917f96ac0723e",
                "sha256:920f0d66a896c2d99f0adbb391f990a84091179542c205fa53ce5787aff87954",
                "sha256:a5263e363c27b653a90078143adb3d076c1a748ec9ecc78ea2fb916f9b861962",
                "sha256:abb9a20a72ac4e0fdb50dae135ba5e77880518e742077ced47eb1499e29a443c",
                "sha256:c2051981a968d7de9dd2d7b87bcb9c939c74a34626a6e2f8181455dd49ed69e4",
                "sha256:c21c9e3896c23007803a875460fb786118f0cdd4434359577ea25eb556e34c55",
                "sha256:c2502a1a03b6312837279c8c1bd3ebedf6c12c4228ddbad40912d671ccc8a962",
                "sha256:d4d692a89c5cf08a8557fdeb329b82e7bf609aadfaed6c0d79f5a449a3c7c023",
                "sha256:da5db4e883f1ce37f55c667e5c0de439df76ac4cb55964655906306918e7363c",
                "sha256:e7022a66d9b55e93e1a845d8c9eba2a1bebd4966cd8bfc25d9cd07d515b33fa6",
                "sha256:ef1f279350da2c586a69d32fc8733092fd32cc8ac95139a00377841f59a3f8d8",
                "sha256:f54a64f8b0c8ff0b64d18aa76675262e1700f3995182267998c31ae974fbc382",
                "sha256:f5c7150ad32ba43a07c4479f40241756145a1f03b43480e058cfd862bf5041c7",
                "sha256:f6f824dc3bce0edab5f427efcfb1d63ee75b6fcb7282900ccaf925be84efb0fc",
                "sha256:fd8a250edc26254fe5b33be00402e6d287f562b6a5b2152dec302fa15bb3e997",
                "sha256:ffaa5c925128e29efbde7301d8ecaf35c8c60ffbcd6a1ffd3a552177c8e5e796"
            ],
            "version": "==1.15.0"
        },
        "cryptography": {
            "hashes": [
                "sha256:093cb351031656d3ee2f4fa1be579a8c69c754cf874206be1d4cf3b542042804",
                "sha256:0cc20f655157d4cfc7bada909dc5cc228211b075ba8407c46467f63597c78178",
                "sha256:1b9362d34363f2c71b7853f6251219298124aa4cc2075ae2932e64c91a3e2717",
                "sha256:1f3bfbd611db5cb58ca82f3deb35e83af34bb8cf06043fa61500157d50a70982",
                "sha256:2bd1096476aaac820426239ab534b636c77d71af66c547b9ddcd76eb9c79e004",
                "sha256:31fe38d14d2e5f787e0aecef831457da6cec68e0bb09a35835b0b44ae8b988fe",
                "sha256:3b8398b3d0efc420e777c40c16764d6870bcef2eb383df9c6dbb9ffe12c64452",
                "sha256:3c81599befb4d4f3d7648ed3217e00d21a9341a9a688ecdd615ff72ffbed7336",
                "sha256:419c57d7b63f5ec38b1199a9521d77d7d1754eb97827bbb773162073ccd8c8d4",
                "sha256:46f4c544f6557a2fefa7ac8ac7d1b17bf9b647bd20b16decc8fbcab7117fbc15",
                "sha256:471e0d70201c069f74c837983189949aa0d24bb2d751b57e26e3761f2f782b8d",
                "sha256:59b281eab51e1b6b6afa525af2bd93c16d49358404f814fe2c2410058623928c",
                "sha256:731c8abd27693323b348518ed0e0705713a36d79fdbd969ad968fbef0979a7e0",
                "sha256:95e590dd70642eb2079d280420a888190aa040ad20f19ec8c6e097e38aa29e06",
                "sha256:a68254dd88021f24a68b613d8c51d5c5e74d735878b9e32cc0adf19d1f10aaf9",
                "sha256:a7d5137e556cc0ea418dca6186deabe9129cee318618eb1ffecbd35bee55ddc1",
                "sha256:aeaba7b5e756ea52c8861c133c596afe93dd716cbcacae23b80bc238202dc023",
                "sha256:dc26bb134452081859aa21d4990474ddb7e863aa39e60d1592800a8865a702de",
                "sha256:e53258e69874a306fcecb88b7534d61820db8a98655662a3dd2ec7f1afd9132f",
                "sha256:ef15c2df7656763b4ff20a9bc4381d8352e6640cfeb95c2972c38ef508e75181",
                "sha256:f224ad253cc9cea7568f49077007d2263efa57396a2f2f78114066fd54b5c68e",
                "sha256:f8ec91983e638a9bcd75b39f1396e5c0dc2330cbd9ce4accefe68717e6779e0a"
            ],
            "markers": "python_version >= '3.6'",
            "version": "==37.0.2"
        },
        "decorator": {
            "hashes": [
                "sha256:637996211036b6385ef91435e4fae22989472f9d571faba8927ba8253acbc330",
                "sha256:b8c3f85900b9dc423225913c5aace94729fe1fa9763b38939a95226f02d37186"
            ],
            "markers": "python_version >= '3.5'",
            "version": "==5.1.1"
        },
        "django": {
            "hashes": [
                "sha256:6d93497a0a9bf6ba0e0b1a29cccdc40efbfc76297255b1309b3a884a688ec4b6",
                "sha256:b896ca61edc079eb6bbaa15cf6071eb69d6aac08cce5211583cfb41515644fdf"
            ],
            "index": "pypi",
            "version": "==3.2.13"
        },
        "django-debug-toolbar": {
            "hashes": [
                "sha256:42c1c2e9dc05bb57b53d641e3a6d131fc031b92377b34ae32e604a1fe439bb83",
                "sha256:ae6bec2c1ce0e6900b0ab0443e1427eb233d8e6f57a84a0b2705eeecb8874e22"
            ],
            "index": "pypi",
            "version": "==3.4.0"
        },
        "django-extensions": {
            "hashes": [
                "sha256:28e1e1bf49f0e00307ba574d645b0af3564c981a6dfc87209d48cb98f77d0b1a",
                "sha256:9238b9e016bb0009d621e05cf56ea8ce5cce9b32e91ad2026996a7377ca28069"
            ],
            "index": "pypi",
            "version": "==3.1.5"
        },
        "execnet": {
            "hashes": [
                "sha256:8f694f3ba9cc92cab508b152dcfe322153975c29bda272e2fd7f3f00f36e47c5",
                "sha256:a295f7cc774947aac58dde7fdc85f4aa00c42adf5d8f5468fc630c1acf30a142"
            ],
            "markers": "python_version >= '2.7' and python_version not in '3.0, 3.1, 3.2, 3.3, 3.4'",
            "version": "==1.9.0"
        },
        "executing": {
            "hashes": [
                "sha256:c6554e21c6b060590a6d3be4b82fb78f8f0194d809de5ea7df1c093763311501",
                "sha256:d1eef132db1b83649a3905ca6dd8897f71ac6f8cac79a7e58a1a09cf137546c9"
            ],
            "version": "==0.8.3"
        },
        "factory-boy": {
            "hashes": [
                "sha256:a98d277b0c047c75eb6e4ab8508a7f81fb03d2cb21986f627913546ef7a2a55e",
                "sha256:eb02a7dd1b577ef606b75a253b9818e6f9eaf996d94449c9d5ebb124f90dc795"
            ],
            "index": "pypi",
            "version": "==3.2.1"
        },
        "faker": {
            "hashes": [
                "sha256:1f6478011ac8a8273e0f9cd6da03d9ea6391c622db340eca015339512e9cde29",
                "sha256:5cbb89fc6a16793b2bd98252c03a86098c7426beab0a20382709a815651b8804"
            ],
            "markers": "python_version >= '3.6'",
            "version": "==13.12.0"
        },
        "flake8": {
            "hashes": [
                "sha256:479b1304f72536a55948cb40a32dce8bb0ffe3501e26eaf292c7e60eb5e0428d",
                "sha256:806e034dda44114815e23c16ef92f95c91e4c71100ff52813adf7132a6ad870d"
            ],
            "index": "pypi",
            "version": "==4.0.1"
        },
        "h11": {
            "hashes": [
                "sha256:70813c1135087a248a4d38cc0e1a0181ffab2188141a93eaf567940c3957ff06",
                "sha256:8ddd78563b633ca55346c8cd41ec0af27d3c79931828beffb46ce70a379e7442"
            ],
            "markers": "python_version >= '3.6'",
            "version": "==0.13.0"
        },
        "idna": {
            "hashes": [
                "sha256:84d9dd047ffa80596e0f246e2eab0b391788b0503584e8945f2368256d2735ff",
                "sha256:9d643ff0a55b762d5cdb124b8eaa99c66322e2157b69160bc32796e824360e6d"
            ],
            "markers": "python_version >= '3'",
            "version": "==3.3"
        },
        "iniconfig": {
            "hashes": [
                "sha256:011e24c64b7f47f6ebd835bb12a743f2fbe9a26d4cecaa7f53bc4f35ee9da8b3",
                "sha256:bc3af051d7d14b2ee5ef9969666def0cd1a000e121eaea580d4a313df4b37f32"
            ],
            "version": "==1.1.1"
        },
        "ipdb": {
            "hashes": [
                "sha256:951bd9a64731c444fd907a5ce268543020086a697f6be08f7cc2c9a752a278c5"
            ],
            "index": "pypi",
            "version": "==0.13.9"
        },
        "ipython": {
            "hashes": [
<<<<<<< HEAD
                "sha256:7ca74052a38fa25fe9bedf52da0be7d3fdd2fb027c3b778ea78dfe8c212937d1",
                "sha256:f2db3a10254241d9b447232cec8b424847f338d9d36f9a577a6192c332a46abd"
            ],
            "index": "pypi",
            "version": "==8.4.0"
=======
                "sha256:341456643a764c28f670409bbd5d2518f9b82c013441084ff2c2fc999698f83b",
                "sha256:807ae3cf43b84693c9272f70368440a9a7eaa2e7e6882dad943c32fbf7e51402"
            ],
            "index": "pypi",
            "version": "==8.3.0"
>>>>>>> 0ce6bd92
        },
        "jedi": {
            "hashes": [
                "sha256:637c9635fcf47945ceb91cd7f320234a7be540ded6f3e99a50cb6febdfd1ba8d",
                "sha256:74137626a64a99c8eb6ae5832d99b3bdd7d29a3850fe2aa80a4126b2a7d949ab"
            ],
            "markers": "python_version >= '3.6'",
            "version": "==0.18.1"
        },
        "jinja2": {
            "hashes": [
                "sha256:31351a702a408a9e7595a8fc6150fc3f43bb6bf7e319770cbc0db9df9437e852",
                "sha256:6088930bfe239f0e6710546ab9c19c9ef35e29792895fed6e6e31a023a182a61"
            ],
            "markers": "python_version >= '3.7'",
            "version": "==3.1.2"
        },
        "markupsafe": {
            "hashes": [
                "sha256:0212a68688482dc52b2d45013df70d169f542b7394fc744c02a57374a4207003",
                "sha256:089cf3dbf0cd6c100f02945abeb18484bd1ee57a079aefd52cffd17fba910b88",
                "sha256:10c1bfff05d95783da83491be968e8fe789263689c02724e0c691933c52994f5",
                "sha256:33b74d289bd2f5e527beadcaa3f401e0df0a89927c1559c8566c066fa4248ab7",
                "sha256:3799351e2336dc91ea70b034983ee71cf2f9533cdff7c14c90ea126bfd95d65a",
                "sha256:3ce11ee3f23f79dbd06fb3d63e2f6af7b12db1d46932fe7bd8afa259a5996603",
                "sha256:421be9fbf0ffe9ffd7a378aafebbf6f4602d564d34be190fc19a193232fd12b1",
                "sha256:43093fb83d8343aac0b1baa75516da6092f58f41200907ef92448ecab8825135",
                "sha256:46d00d6cfecdde84d40e572d63735ef81423ad31184100411e6e3388d405e247",
                "sha256:4a33dea2b688b3190ee12bd7cfa29d39c9ed176bda40bfa11099a3ce5d3a7ac6",
                "sha256:4b9fe39a2ccc108a4accc2676e77da025ce383c108593d65cc909add5c3bd601",
                "sha256:56442863ed2b06d19c37f94d999035e15ee982988920e12a5b4ba29b62ad1f77",
                "sha256:671cd1187ed5e62818414afe79ed29da836dde67166a9fac6d435873c44fdd02",
                "sha256:694deca8d702d5db21ec83983ce0bb4b26a578e71fbdbd4fdcd387daa90e4d5e",
                "sha256:6a074d34ee7a5ce3effbc526b7083ec9731bb3cbf921bbe1d3005d4d2bdb3a63",
                "sha256:6d0072fea50feec76a4c418096652f2c3238eaa014b2f94aeb1d56a66b41403f",
                "sha256:6fbf47b5d3728c6aea2abb0589b5d30459e369baa772e0f37a0320185e87c980",
                "sha256:7f91197cc9e48f989d12e4e6fbc46495c446636dfc81b9ccf50bb0ec74b91d4b",
                "sha256:86b1f75c4e7c2ac2ccdaec2b9022845dbb81880ca318bb7a0a01fbf7813e3812",
                "sha256:8dc1c72a69aa7e082593c4a203dcf94ddb74bb5c8a731e4e1eb68d031e8498ff",
                "sha256:8e3dcf21f367459434c18e71b2a9532d96547aef8a871872a5bd69a715c15f96",
                "sha256:8e576a51ad59e4bfaac456023a78f6b5e6e7651dcd383bcc3e18d06f9b55d6d1",
                "sha256:96e37a3dc86e80bf81758c152fe66dbf60ed5eca3d26305edf01892257049925",
                "sha256:97a68e6ada378df82bc9f16b800ab77cbf4b2fada0081794318520138c088e4a",
                "sha256:99a2a507ed3ac881b975a2976d59f38c19386d128e7a9a18b7df6fff1fd4c1d6",
                "sha256:a49907dd8420c5685cfa064a1335b6754b74541bbb3706c259c02ed65b644b3e",
                "sha256:b09bf97215625a311f669476f44b8b318b075847b49316d3e28c08e41a7a573f",
                "sha256:b7bd98b796e2b6553da7225aeb61f447f80a1ca64f41d83612e6139ca5213aa4",
                "sha256:b87db4360013327109564f0e591bd2a3b318547bcef31b468a92ee504d07ae4f",
                "sha256:bcb3ed405ed3222f9904899563d6fc492ff75cce56cba05e32eff40e6acbeaa3",
                "sha256:d4306c36ca495956b6d568d276ac11fdd9c30a36f1b6eb928070dc5360b22e1c",
                "sha256:d5ee4f386140395a2c818d149221149c54849dfcfcb9f1debfe07a8b8bd63f9a",
                "sha256:dda30ba7e87fbbb7eab1ec9f58678558fd9a6b8b853530e176eabd064da81417",
                "sha256:e04e26803c9c3851c931eac40c695602c6295b8d432cbe78609649ad9bd2da8a",
                "sha256:e1c0b87e09fa55a220f058d1d49d3fb8df88fbfab58558f1198e08c1e1de842a",
                "sha256:e72591e9ecd94d7feb70c1cbd7be7b3ebea3f548870aa91e2732960fa4d57a37",
                "sha256:e8c843bbcda3a2f1e3c2ab25913c80a3c5376cd00c6e8c4a86a89a28c8dc5452",
                "sha256:efc1913fd2ca4f334418481c7e595c00aad186563bbc1ec76067848c7ca0a933",
                "sha256:f121a1420d4e173a5d96e47e9a0c0dcff965afdf1626d28de1460815f7c4ee7a",
                "sha256:fc7b548b17d238737688817ab67deebb30e8073c95749d55538ed473130ec0c7"
            ],
            "markers": "python_version >= '3.7'",
            "version": "==2.1.1"
        },
        "matplotlib-inline": {
            "hashes": [
                "sha256:a04bfba22e0d1395479f866853ec1ee28eea1485c1d69a6faf00dc3e24ff34ee",
                "sha256:aed605ba3b72462d64d475a21a9296f400a19c4f74a31b59103d2a99ffd5aa5c"
            ],
            "markers": "python_version >= '3.5'",
            "version": "==0.1.3"
        },
        "mccabe": {
            "hashes": [
                "sha256:ab8a6258860da4b6677da4bd2fe5dc2c659cff31b3ee4f7f5d64e79735b80d42",
                "sha256:dd8d182285a0fe56bace7f45b5e7d1a6ebcbf524e8f3bd87eb0f125271b8831f"
            ],
            "version": "==0.6.1"
        },
        "outcome": {
            "hashes": [
                "sha256:c7dd9375cfd3c12db9801d080a3b63d4b0a261aa996c4c13152380587288d958",
                "sha256:e862f01d4e626e63e8f92c38d1f8d5546d3f9cce989263c521b2e7990d186967"
            ],
            "markers": "python_version >= '3.6'",
            "version": "==1.1.0"
        },
        "packaging": {
            "hashes": [
                "sha256:dd47c42927d89ab911e606518907cc2d3a1f38bbd026385970643f9c5b8ecfeb",
                "sha256:ef103e05f519cdc783ae24ea4e2e0f508a9c99b2d4969652eed6a2e1ea5bd522"
            ],
            "markers": "python_version >= '3.6'",
            "version": "==21.3"
        },
        "parso": {
            "hashes": [
                "sha256:8c07be290bb59f03588915921e29e8a50002acaf2cdc5fa0e0114f91709fafa0",
                "sha256:c001d4636cd3aecdaf33cbb40aebb59b094be2a74c556778ef5576c175e19e75"
            ],
            "markers": "python_version >= '3.6'",
            "version": "==0.8.3"
        },
        "pexpect": {
            "hashes": [
                "sha256:0b48a55dcb3c05f3329815901ea4fc1537514d6ba867a152b581d69ae3710937",
                "sha256:fc65a43959d153d0114afe13997d439c22823a27cefceb5ff35c2178c6784c0c"
            ],
            "markers": "sys_platform != 'win32'",
            "version": "==4.8.0"
        },
        "pickleshare": {
            "hashes": [
                "sha256:87683d47965c1da65cdacaf31c8441d12b8044cdec9aca500cd78fc2c683afca",
                "sha256:9649af414d74d4df115d5d718f82acb59c9d418196b7b4290ed47a12ce62df56"
            ],
            "version": "==0.7.5"
        },
        "pluggy": {
            "hashes": [
                "sha256:4224373bacce55f955a878bf9cfa763c1e360858e330072059e10bad68531159",
                "sha256:74134bbf457f031a36d68416e1509f34bd5ccc019f0bcc952c7b909d06b37bd3"
            ],
            "markers": "python_version >= '3.6'",
            "version": "==1.0.0"
        },
        "prompt-toolkit": {
            "hashes": [
                "sha256:62291dad495e665fca0bda814e342c69952086afb0f4094d0893d357e5c78752",
                "sha256:bd640f60e8cecd74f0dc249713d433ace2ddc62b65ee07f96d358e0b152b6ea7"
            ],
            "markers": "python_full_version >= '3.6.2'",
            "version": "==3.0.29"
        },
        "ptyprocess": {
            "hashes": [
                "sha256:4b41f3967fce3af57cc7e94b888626c18bf37a083e3651ca8feeb66d492fef35",
                "sha256:5c5d0a3b48ceee0b48485e0c26037c0acd7d29765ca3fbb5cb3831d347423220"
            ],
            "version": "==0.7.0"
        },
        "pure-eval": {
            "hashes": [
                "sha256:01eaab343580944bc56080ebe0a674b39ec44a945e6d09ba7db3cb8cec289350",
                "sha256:2b45320af6dfaa1750f543d714b6d1c520a1688dec6fd24d339063ce0aaa9ac3"
            ],
            "version": "==0.2.2"
        },
        "py": {
            "hashes": [
                "sha256:51c75c4126074b472f746a24399ad32f6053d1b34b68d2fa41e558e6f4a98719",
                "sha256:607c53218732647dff4acdfcd50cb62615cedf612e72d1724fb1a0cc6405b378"
            ],
            "markers": "python_version >= '2.7' and python_version not in '3.0, 3.1, 3.2, 3.3, 3.4'",
            "version": "==1.11.0"
        },
        "pycodestyle": {
            "hashes": [
                "sha256:720f8b39dde8b293825e7ff02c475f3077124006db4f440dcbc9a20b76548a20",
                "sha256:eddd5847ef438ea1c7870ca7eb78a9d47ce0cdb4851a5523949f2601d0cbbe7f"
            ],
            "markers": "python_version >= '2.7' and python_version not in '3.0, 3.1, 3.2, 3.3, 3.4'",
            "version": "==2.8.0"
        },
        "pycparser": {
            "hashes": [
                "sha256:8ee45429555515e1f6b185e78100aea234072576aa43ab53aefcae078162fca9",
                "sha256:e644fdec12f7872f86c58ff790da456218b10f863970249516d60a5eaca77206"
            ],
            "version": "==2.21"
        },
        "pydot": {
            "hashes": [
                "sha256:248081a39bcb56784deb018977e428605c1c758f10897a339fce1dd728ff007d",
                "sha256:66c98190c65b8d2e2382a441b4c0edfdb4f4c025ef9cb9874de478fb0793a451"
            ],
            "index": "pypi",
            "version": "==1.4.2"
        },
        "pyflakes": {
            "hashes": [
                "sha256:05a85c2872edf37a4ed30b0cce2f6093e1d0581f8c19d7393122da7e25b2b24c",
                "sha256:3bb3a3f256f4b7968c9c788781e4ff07dce46bdf12339dcda61053375426ee2e"
            ],
            "markers": "python_version >= '2.7' and python_version not in '3.0, 3.1, 3.2, 3.3'",
            "version": "==2.4.0"
        },
        "pygments": {
            "hashes": [
                "sha256:5eb116118f9612ff1ee89ac96437bb6b49e8f04d8a13b514ba26f620208e26eb",
                "sha256:dc9c10fb40944260f6ed4c688ece0cd2048414940f1cea51b8b226318411c519"
            ],
            "markers": "python_version >= '3.6'",
            "version": "==2.12.0"
        },
        "pyopenssl": {
            "hashes": [
                "sha256:660b1b1425aac4a1bea1d94168a85d99f0b3144c869dd4390d27629d0087f1bf",
                "sha256:ea252b38c87425b64116f808355e8da644ef9b07e429398bfece610f893ee2e0"
            ],
            "markers": "python_version >= '3.6'",
            "version": "==22.0.0"
        },
        "pyparsing": {
            "hashes": [
                "sha256:2b020ecf7d21b687f219b71ecad3631f644a47f01403fa1d1036b0c6416d70fb",
                "sha256:5026bae9a10eeaefb61dab2f09052b9f4307d44aee4eda64b309723d8d206bbc"
            ],
            "markers": "python_full_version >= '3.6.8'",
            "version": "==3.0.9"
        },
        "pysocks": {
            "hashes": [
                "sha256:08e69f092cc6dbe92a0fdd16eeb9b9ffbc13cadfe5ca4c7bd92ffb078b293299",
                "sha256:2725bd0a9925919b9b51739eea5f9e2bae91e83288108a9ad338b2e3a4435ee5",
                "sha256:3f8804571ebe159c380ac6de37643bb4685970655d3bba243530d6558b799aa0"
            ],
            "version": "==1.7.1"
        },
        "pytest": {
            "hashes": [
                "sha256:13d0e3ccfc2b6e26be000cb6568c832ba67ba32e719443bfe725814d3c42433c",
                "sha256:a06a0425453864a270bc45e71f783330a7428defb4230fb5e6a731fde06ecd45"
            ],
            "index": "pypi",
            "version": "==7.1.2"
        },
        "pytest-django": {
            "hashes": [
                "sha256:c60834861933773109334fe5a53e83d1ef4828f2203a1d6a0fa9972f4f75ab3e",
                "sha256:d9076f759bb7c36939dbdd5ae6633c18edfc2902d1a69fdbefd2426b970ce6c2"
            ],
            "index": "pypi",
            "version": "==4.5.2"
        },
        "pytest-forked": {
            "hashes": [
                "sha256:8b67587c8f98cbbadfdd804539ed5455b6ed03802203485dd2f53c1422d7440e",
                "sha256:bbbb6717efc886b9d64537b41fb1497cfaf3c9601276be8da2cccfea5a3c8ad8"
            ],
            "markers": "python_version >= '3.6'",
            "version": "==1.4.0"
        },
        "pytest-xdist": {
            "hashes": [
                "sha256:4580deca3ff04ddb2ac53eba39d76cb5dd5edeac050cb6fbc768b0dd712b4edf",
                "sha256:6fe5c74fec98906deb8f2d2b616b5c782022744978e7bd4695d39c8f42d0ce65"
            ],
            "index": "pypi",
            "version": "==2.5.0"
        },
        "python-dateutil": {
            "hashes": [
                "sha256:0123cacc1627ae19ddf3c27a5de5bd67ee4586fbdd6440d9748f8abb483d3e86",
                "sha256:961d03dc3453ebbc59dbdea9e4e11c5651520a876d0f4db161e8674aae935da9"
            ],
            "markers": "python_version >= '2.7' and python_version not in '3.0, 3.1, 3.2, 3.3'",
            "version": "==2.8.2"
        },
        "pyyaml": {
            "hashes": [
                "sha256:0283c35a6a9fbf047493e3a0ce8d79ef5030852c51e9d911a27badfde0605293",
                "sha256:055d937d65826939cb044fc8c9b08889e8c743fdc6a32b33e2390f66013e449b",
                "sha256:07751360502caac1c067a8132d150cf3d61339af5691fe9e87803040dbc5db57",
                "sha256:0b4624f379dab24d3725ffde76559cff63d9ec94e1736b556dacdfebe5ab6d4b",
                "sha256:0ce82d761c532fe4ec3f87fc45688bdd3a4c1dc5e0b4a19814b9009a29baefd4",
                "sha256:1e4747bc279b4f613a09eb64bba2ba602d8a6664c6ce6396a4d0cd413a50ce07",
                "sha256:213c60cd50106436cc818accf5baa1aba61c0189ff610f64f4a3e8c6726218ba",
                "sha256:231710d57adfd809ef5d34183b8ed1eeae3f76459c18fb4a0b373ad56bedcdd9",
                "sha256:277a0ef2981ca40581a47093e9e2d13b3f1fbbeffae064c1d21bfceba2030287",
                "sha256:2cd5df3de48857ed0544b34e2d40e9fac445930039f3cfe4bcc592a1f836d513",
                "sha256:40527857252b61eacd1d9af500c3337ba8deb8fc298940291486c465c8b46ec0",
                "sha256:473f9edb243cb1935ab5a084eb238d842fb8f404ed2193a915d1784b5a6b5fc0",
                "sha256:48c346915c114f5fdb3ead70312bd042a953a8ce5c7106d5bfb1a5254e47da92",
                "sha256:50602afada6d6cbfad699b0c7bb50d5ccffa7e46a3d738092afddc1f9758427f",
                "sha256:68fb519c14306fec9720a2a5b45bc9f0c8d1b9c72adf45c37baedfcd949c35a2",
                "sha256:77f396e6ef4c73fdc33a9157446466f1cff553d979bd00ecb64385760c6babdc",
                "sha256:819b3830a1543db06c4d4b865e70ded25be52a2e0631ccd2f6a47a2822f2fd7c",
                "sha256:897b80890765f037df3403d22bab41627ca8811ae55e9a722fd0392850ec4d86",
                "sha256:98c4d36e99714e55cfbaaee6dd5badbc9a1ec339ebfc3b1f52e293aee6bb71a4",
                "sha256:9df7ed3b3d2e0ecfe09e14741b857df43adb5a3ddadc919a2d94fbdf78fea53c",
                "sha256:9fa600030013c4de8165339db93d182b9431076eb98eb40ee068700c9c813e34",
                "sha256:a80a78046a72361de73f8f395f1f1e49f956c6be882eed58505a15f3e430962b",
                "sha256:b3d267842bf12586ba6c734f89d1f5b871df0273157918b0ccefa29deb05c21c",
                "sha256:b5b9eccad747aabaaffbc6064800670f0c297e52c12754eb1d976c57e4f74dcb",
                "sha256:c5687b8d43cf58545ade1fe3e055f70eac7a5a1a0bf42824308d868289a95737",
                "sha256:cba8c411ef271aa037d7357a2bc8f9ee8b58b9965831d9e51baf703280dc73d3",
                "sha256:d15a181d1ecd0d4270dc32edb46f7cb7733c7c508857278d3d378d14d606db2d",
                "sha256:d4db7c7aef085872ef65a8fd7d6d09a14ae91f691dec3e87ee5ee0539d516f53",
                "sha256:d4eccecf9adf6fbcc6861a38015c2a64f38b9d94838ac1810a9023a0609e1b78",
                "sha256:d67d839ede4ed1b28a4e8909735fc992a923cdb84e618544973d7dfc71540803",
                "sha256:daf496c58a8c52083df09b80c860005194014c3698698d1a57cbcfa182142a3a",
                "sha256:e61ceaab6f49fb8bdfaa0f92c4b57bcfbea54c09277b1b4f7ac376bfb7a7c174",
                "sha256:f84fbc98b019fef2ee9a1cb3ce93e3187a6df0b2538a651bfb890254ba9f90b5"
            ],
            "markers": "python_version >= '3.6'",
            "version": "==6.0"
        },
        "rope": {
            "hashes": [
                "sha256:13048ff0245a0fa187f282697a55add46e4ccf083e7670f868bdf54ee9e47f2e",
                "sha256:216390b6342bde8ef1f27a6663554de0ea0b1fdad7c421deb3d5a3f6c5fc01e7"
            ],
            "index": "pypi",
            "version": "==1.1.1"
        },
        "selenium": {
            "hashes": [
<<<<<<< HEAD
                "sha256:ba5b2633f43cf6fe9d308fa4a6996e00a101ab9cb1aad6fd91ae1f3dbe57f56f"
            ],
            "index": "pypi",
            "version": "==4.2.0"
=======
                "sha256:866b6dd6c459210662bff922ee7c33162d21920fbf6811e8e5a52be3866a687f"
            ],
            "index": "pypi",
            "version": "==4.1.5"
>>>>>>> 0ce6bd92
        },
        "setuptools": {
            "hashes": [
                "sha256:68e45d17c9281ba25dc0104eadd2647172b3472d9e01f911efa57965e8d51a36",
                "sha256:a43bdedf853c670e5fed28e5623403bad2f73cf02f9a2774e91def6bda8265a7"
            ],
            "markers": "python_version >= '3.7'",
            "version": "==62.3.2"
        },
        "six": {
            "hashes": [
                "sha256:1e61c37477a1626458e36f7b1d82aa5c9b094fa4802892072e49de9c60c4c926",
                "sha256:8abb2f1d86890a2dfb989f9a77cfcfd3e47c2a354b01111771326f8aa26e0254"
            ],
            "markers": "python_version >= '2.7' and python_version not in '3.0, 3.1, 3.2, 3.3'",
            "version": "==1.16.0"
        },
        "sniffio": {
            "hashes": [
                "sha256:471b71698eac1c2112a40ce2752bb2f4a4814c22a54a3eed3676bc0f5ca9f663",
                "sha256:c4666eecec1d3f50960c6bdf61ab7bc350648da6c126e3cf6898d8cd4ddcd3de"
            ],
            "markers": "python_version >= '3.5'",
            "version": "==1.2.0"
        },
        "sortedcontainers": {
            "hashes": [
                "sha256:25caa5a06cc30b6b83d11423433f65d1f9d76c4c6a0c90e3379eaa43b9bfdb88",
                "sha256:a163dcaede0f1c021485e957a39245190e74249897e2ae4b2aa38595db237ee0"
            ],
            "version": "==2.4.0"
        },
        "sqlparse": {
            "hashes": [
                "sha256:0c00730c74263a94e5a9919ade150dfc3b19c574389985446148402998287dae",
                "sha256:48719e356bb8b42991bdbb1e8b83223757b93789c00910a616a071910ca4a64d"
            ],
            "markers": "python_version >= '3.5'",
            "version": "==0.4.2"
        },
        "stack-data": {
            "hashes": [
                "sha256:45692d41bd633a9503a5195552df22b583caf16f0b27c4e58c98d88c8b648e12",
                "sha256:999762f9c3132308789affa03e9271bbbe947bf78311851f4d485d8402ed858e"
            ],
            "version": "==0.2.0"
        },
        "toml": {
            "hashes": [
                "sha256:806143ae5bfb6a3c6e736a764057db0e6a0e05e338b5630894a5f779cabb4f9b",
                "sha256:b3bda1d108d5dd99f4a20d24d9c348e91c4db7ab1b749200bded2f839ccbe68f"
            ],
            "markers": "python_version >= '2.6' and python_version not in '3.0, 3.1, 3.2, 3.3'",
            "version": "==0.10.2"
        },
        "tomli": {
            "hashes": [
                "sha256:939de3e7a6161af0c887ef91b7d41a53e7c5a1ca976325f429cb46ea9bc30ecc",
                "sha256:de526c12914f0c550d15924c62d72abc48d6fe7364aa87328337a31007fe8a4f"
            ],
            "markers": "python_version >= '3.7'",
            "version": "==2.0.1"
        },
        "traitlets": {
            "hashes": [
                "sha256:70815ecb20ec619d1af28910ade523383be13754283aef90528eb3d47b77c5db",
                "sha256:f44b708d33d98b0addb40c29d148a761f44af740603a8fd0e2f8b5b27cf0f087"
            ],
            "markers": "python_version >= '3.7'",
            "version": "==5.2.1.post0"
        },
        "trio": {
            "hashes": [
                "sha256:670a52d3115d0e879e1ac838a4eb999af32f858163e3a704fe4839de2a676070",
                "sha256:fb2d48e4eab0dfb786a472cd514aaadc71e3445b203bc300bad93daa75d77c1a"
            ],
            "markers": "python_version >= '3.7'",
            "version": "==0.20.0"
        },
        "trio-websocket": {
            "hashes": [
                "sha256:5b558f6e83cc20a37c3b61202476c5295d1addf57bd65543364e0337e37ed2bc",
                "sha256:a3d34de8fac26023eee701ed1e7bf4da9a8326b61a62934ec9e53b64970fd8fe"
            ],
            "markers": "python_version >= '3.5'",
            "version": "==0.9.2"
        },
        "urllib3": {
            "hashes": [
                "sha256:44ece4d53fb1706f667c9bd1c648f5469a2ec925fcf3a776667042d645472c14",
                "sha256:aabaf16477806a5e1dd19aa41f8c2b7950dd3c746362d7e3223dbe6de6ac448e"
            ],
            "markers": "python_version >= '2.7' and python_version not in '3.0, 3.1, 3.2, 3.3, 3.4' and python_full_version < '4.0.0'",
            "version": "==1.26.9"
        },
        "wcwidth": {
            "hashes": [
                "sha256:beb4802a9cebb9144e99086eff703a642a13d6a0052920003a230f3294bbe784",
                "sha256:c4d647b99872929fdb7bdcaa4fbe7f01413ed3d98077df798530e5b04f116c83"
            ],
            "version": "==0.2.5"
        },
        "wsproto": {
            "hashes": [
                "sha256:2218cb57952d90b9fca325c0dcfb08c3bda93e8fd8070b0a17f048e2e47a521b",
                "sha256:a2e56bfd5c7cd83c1369d83b5feccd6d37798b74872866e62616e0ecf111bda8"
            ],
            "markers": "python_version >= '3.7'",
            "version": "==1.1.0"
        },
        "yapf": {
            "hashes": [
                "sha256:8fea849025584e486fd06d6ba2bed717f396080fd3cc236ba10cb97c4c51cf32",
                "sha256:a3f5085d37ef7e3e004c4ba9f9b3e40c54ff1901cd111f05145ae313a7c67d1b"
            ],
            "index": "pypi",
            "version": "==0.32.0"
        }
    }
}<|MERGE_RESOLUTION|>--- conflicted
+++ resolved
@@ -1,11 +1,7 @@
 {
     "_meta": {
         "hash": {
-<<<<<<< HEAD
             "sha256": "c9c01a6240c125e2486ad3f65ea77418ca5d274d81230f28c0529e738deb1c04"
-=======
-            "sha256": "2a0584d9de6ab85f7cc891f45b4ace294a34aada81fbf9cca6e03cd7742ea78f"
->>>>>>> 0ce6bd92
         },
         "pipfile-spec": 6,
         "requires": {
@@ -76,7 +72,6 @@
         },
         "boto3": {
             "hashes": [
-<<<<<<< HEAD
                 "sha256:2a4395e3241c20eef441d7443a5e6eaa0ee3f7114653fb9d9cef41587526f7bd",
                 "sha256:40d08614f17a69075e175c02c5d5aab69a6153fd50e40fa7057b913ac7bf40e7"
             ],
@@ -90,21 +85,6 @@
             ],
             "markers": "python_version >= '3.6'",
             "version": "==1.26.10"
-=======
-                "sha256:3fb956d097105a0fb98c29a622ff233fa8de68519aabd7088d7ffd36dfc33214",
-                "sha256:b59a210fa6a87f0c755b40403ffc66b9b285680bbc5ad5245cf167e2def33620"
-            ],
-            "index": "pypi",
-            "version": "==1.23.7"
-        },
-        "botocore": {
-            "hashes": [
-                "sha256:0f4a467188644382856e96e85bff0b453442d5cf0c0f554154571a6e2468a005",
-                "sha256:9f8d5e8d65b24d97fcb7804b84831e5627fceb52707167d2f496477675c98ded"
-            ],
-            "markers": "python_version >= '3.6'",
-            "version": "==1.26.7"
->>>>>>> 0ce6bd92
         },
         "celery": {
             "hashes": [
@@ -395,7 +375,6 @@
             "hashes": [
                 "sha256:39d1d5acb872c1860ecfd88b8572bfbb3a1f201b5685ede951d71fc57c7dfae5",
                 "sha256:5f07e2ff8a95c887698e748588a4a0b2ad0ad1b5a292e2d33132f1253e2a97cb"
-<<<<<<< HEAD
             ],
             "index": "pypi",
             "version": "==3.12.0"
@@ -407,11 +386,6 @@
             ],
             "index": "pypi",
             "version": "==0.7.3"
-=======
-            ],
-            "index": "pypi",
-            "version": "==3.12.0"
->>>>>>> 0ce6bd92
         },
         "django-environ": {
             "hashes": [
@@ -1729,19 +1703,11 @@
         },
         "ipython": {
             "hashes": [
-<<<<<<< HEAD
                 "sha256:7ca74052a38fa25fe9bedf52da0be7d3fdd2fb027c3b778ea78dfe8c212937d1",
                 "sha256:f2db3a10254241d9b447232cec8b424847f338d9d36f9a577a6192c332a46abd"
             ],
             "index": "pypi",
             "version": "==8.4.0"
-=======
-                "sha256:341456643a764c28f670409bbd5d2518f9b82c013441084ff2c2fc999698f83b",
-                "sha256:807ae3cf43b84693c9272f70368440a9a7eaa2e7e6882dad943c32fbf7e51402"
-            ],
-            "index": "pypi",
-            "version": "==8.3.0"
->>>>>>> 0ce6bd92
         },
         "jedi": {
             "hashes": [
@@ -2049,17 +2015,10 @@
         },
         "selenium": {
             "hashes": [
-<<<<<<< HEAD
-                "sha256:ba5b2633f43cf6fe9d308fa4a6996e00a101ab9cb1aad6fd91ae1f3dbe57f56f"
-            ],
-            "index": "pypi",
-            "version": "==4.2.0"
-=======
                 "sha256:866b6dd6c459210662bff922ee7c33162d21920fbf6811e8e5a52be3866a687f"
             ],
             "index": "pypi",
             "version": "==4.1.5"
->>>>>>> 0ce6bd92
         },
         "setuptools": {
             "hashes": [
