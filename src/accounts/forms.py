--- conflicted
+++ resolved
@@ -67,14 +67,10 @@
         super().__init__(*args, **kwargs)
         self.fields["first_name"].widget.attrs.update({"autofocus": True})
         self.fields["email"].widget.attrs.update(
-<<<<<<< HEAD
             {
                 "placeholder": "Merci de bien vérifier l'adresse saisie.",
                 "autofocus": False,
             }
-=======
-            {"placeholder": "Merci de bien vérifier l'adresse saisie."}
->>>>>>> 0ce6bd92
         )
 
     def clean_email(self):
