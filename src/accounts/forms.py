from django import forms
from django.contrib.auth.forms import AuthenticationForm, UserCreationForm
from django.contrib.auth import password_validation

from model_utils import Choices

from accounts.models import User
from accounts.utils import check_current_password
from projects.models import Project

from dsfr.forms import DsfrBaseForm


class RegisterForm(UserCreationForm, DsfrBaseForm):
    """Form used to create new user accounts."""

    ORGANIZATION_TYPE = Choices(
        ("farmer", "Agriculteur"),
        ("association", "Association"),
        ("special", "Collectivité d'outre-mer à statuts particuliers"),
        ("commune", "Commune"),
        ("department", "Département"),
        ("private_sector", "Entreprise privée"),
        ("public_cies", "Entreprise publique locale (Sem, Spl, SemOp)"),
        ("epci", "Intercommunalité / Pays"),
        (
            "public_org",
            "Établissement public (école, bibliothèque…) / Service de l'État",
        ),
        ("private_person", "Particulier"),
        ("region", "Région"),
        ("researcher", "Recherche"),
    )

    first_name = forms.CharField(label="Votre prénom", required=True)
    last_name = forms.CharField(label="Votre nom", required=True)
    email = forms.EmailField(
        label="Votre adresse e-mail",
        required=True,
        help_text="Nous enverrons un e-mail de confirmation à cette adresse avant de valider le compte.",  # noqa
    )
    beneficiary_role = forms.CharField(
        label="Votre rôle", max_length=128, required=False
    )
    beneficiary_function = forms.ChoiceField(
        label="Votre fonction", required=False, choices=User.FUNCTION_TYPE
    )
    is_contributor = forms.BooleanField(label="Publier des aides", required=False)
    is_beneficiary = forms.BooleanField(label="Trouver des aides", required=False)
    organization_type = forms.ChoiceField(
        label="Vous êtes un/une", required=True, choices=ORGANIZATION_TYPE
    )

    class Meta:
        model = User
        fields = [
            "first_name",
            "last_name",
            "email",
            "password1",
            "password2",
            "beneficiary_role",
            "beneficiary_function",
            "is_contributor",
            "is_beneficiary",
            "organization_type",
        ]

    def __init__(self, *args, **kwargs):
        super().__init__(*args, **kwargs)
        self.fields["first_name"].widget.attrs.update({"autofocus": True})
        self.fields["email"].widget.attrs.update(
            {
                "placeholder": "Merci de bien vérifier l'adresse saisie.",
                "autofocus": False,
            }
        )

    def clean_email(self):
        email = self.cleaned_data["email"]
        return email.lower()

    def clean(self):
        """Validation routine (frontend form only)."""

        data = super().clean()

        if not any((data.get("is_contributor"), data.get("is_beneficiary"))):
            msg = "Merci de cocher au moins une des options."
            self.add_error("is_beneficiary", msg)
            self.add_error("is_contributor", msg)

        if not data.get("organization_type"):
            msg = "Merci de sélectionner une option."
            self.add_error("organization_type", msg)

        return data


class LoginForm(AuthenticationForm, DsfrBaseForm):
    error_messages = {
        "invalid_login": "Saisissez une adresse e-mail et un mot de passe valides.",
        "inactive": "Ce compte n'est actuellement pas actif.",
    }

    username = forms.EmailField(label="Votre adresse e-mail", required=True)
    password = forms.CharField(
        label="Votre mot de passe",
        required=True,
        strip=False,
        widget=forms.PasswordInput,
    )

    def clean_username(self):
        """Don't prevent users to login when they user uppercase emails."""

        username = self.cleaned_data["username"]
        return username.lower()


class PasswordResetForm(DsfrBaseForm):
    """Password reset request form."""

    username = forms.EmailField(label="Votre adresse e-mail", required=True)


class PasswordResetConfirmForm(forms.ModelForm, DsfrBaseForm):
    """Change password after reset's request form."""

    new_password = forms.CharField(
        label="Choisissez un nouveau mot de passe",
        required=True,
        strip=False,
        help_text=password_validation.password_validators_help_text_html(),
        widget=forms.PasswordInput(),
    )

    new_password2 = forms.CharField(
        label="Saisissez à nouveau le nouveau mot de passe",
        required=True,
        strip=False,
        widget=forms.PasswordInput(),
    )

    class Meta:
        model = User
        fields = [
            "new_password",
            "new_password2",
        ]

    def _post_clean(self):
        super()._post_clean()
        # Validate the password after self.instance is updated with form data by super().
        password = self.cleaned_data.get("new_password")
        password2 = self.cleaned_data.get("new_password2")

        if password and password == password2:
            try:
                password_validation.validate_password(password, self.instance)
            except forms.ValidationError as error:
                self.add_error("new_password", error)
        elif password != password2:
            self.add_error("new_password", "Les mots de passe ne sont pas identiques")

    def save(self, commit=True):
        user = super().save(commit=False)

        new_password = self.cleaned_data["new_password"]
        if new_password:
            user.set_password(new_password)

        if commit:
            user.save()
        return user


class ContributorProfileForm(forms.ModelForm, DsfrBaseForm):
    """Edit contributor profile related user data."""

    is_contributor = forms.BooleanField(label="Publier des aides", required=False)
    is_beneficiary = forms.BooleanField(label="Trouver des aides", required=False)

    new_password = forms.CharField(
        label="Choisissez un nouveau mot de passe",
        required=False,
        strip=False,
        help_text=password_validation.password_validators_help_text_html(),
        widget=forms.PasswordInput(
            attrs={
                "placeholder": "Laissez vide pour conserver votre mot de passe actuel"
            }
        ),
    )

    new_password2 = forms.CharField(
        label="Saisissez à nouveau le nouveau mot de passe",
        required=False,
        strip=False,
        widget=forms.PasswordInput(
            attrs={
                "placeholder": "Laissez vide pour conserver votre mot de passe actuel"
            }
        ),
    )

    current_password = forms.CharField(
        label="Entrez votre mot de passe actuel",
        required=False,
        strip=False,
        widget=forms.PasswordInput(
            attrs={"placeholder": "À remplir en cas de changement de mot de passe"}
        ),
    )

    class Meta:
        model = User
        fields = [
            "first_name",
            "last_name",
            "email",
            "is_contributor",
            "is_beneficiary",
            "beneficiary_function",
            "beneficiary_role",
            "new_password",
            "new_password2",
            "current_password",
        ]
        labels = {
            "first_name": "Votre prénom",
            "last_name": "Votre nom",
            "email": "Votre adresse email",
            "beneficiary_function": "Vous êtes",
            "beneficiary_role": "Votre fonction",
        }

    def clean(self):
        """Validation routine (frontend form only)."""

        data = super().clean()

        if not any((data.get("is_contributor"), data.get("is_beneficiary"))):
            msg = "Merci de cocher au moins l'une des options."
            self.add_error("is_beneficiary", msg)
            self.add_error("is_contributor", msg)

        return data

    def _post_clean(self):
        super()._post_clean()
        # Validate the password after self.instance is updated with form data by super().
        password = self.cleaned_data.get("new_password")
        password2 = self.cleaned_data.get("new_password2")

        if password and password == password2:
            try:
                password_validation.validate_password(password, self.instance)
            except forms.ValidationError as error:
                self.add_error("new_password", error)

            # if new_password is set, we also need to check the current_password
            current_password = self.cleaned_data.get("current_password")
            try:
                self.current_password_checked = check_current_password(
                    current_password, self.instance.password
                )
            except forms.ValidationError as error:
                self.add_error("current_password", error)
                self.current_password_checked = False
        elif password != password2:
            self.add_error("new_password", "Les mots de passe ne sont pas identiques")

    def save(self, commit=True):
        user = super().save(commit=False)

        new_password = self.cleaned_data["new_password"]
        if new_password and self.current_password_checked:
            user.set_password(new_password)

        if commit:
            user.save()
        return user


<<<<<<< HEAD
class InviteCollaboratorForm(forms.ModelForm, DsfrBaseForm):
=======
class InviteCollaboratorForm(forms.Form):
>>>>>>> 185cd828
    """Form used to allow user to invite new collaborator."""

    first_name = forms.CharField(label="Son prénom", required=True)
    last_name = forms.CharField(label="Son nom", required=True)
    email = forms.EmailField(
        label="Son adresse e-mail",
        required=True,
    )

<<<<<<< HEAD
    class Meta:
        model = User
        fields = ["first_name", "last_name", "email"]
=======
    def __init__(self, *args, **kwargs):
        self.request = kwargs.pop("request", None)
        super(InviteCollaboratorForm, self).__init__(*args, **kwargs)
        for visible in self.visible_fields():
            visible.field.widget.attrs["class"] = "fr-input"
>>>>>>> 185cd828

    def clean_email(self):
        email = self.cleaned_data["email"]

        if self.data.get("email"):
            try:
                User.objects.get(email=self.data.get("email"))
                current_organization = User.objects.get(
                    email=self.data.get("email")
                ).beneficiary_organization
                proposed_organization = self.request.user.beneficiary_organization
                if (
                    User.objects.get(email=self.data.get("email")).proposed_organization
                    is not None
                ):
                    msg = "Cet utilisateur ne peut être invité car il a déjà une invitation en attente."  # noqa
                    self.add_error("email", msg)
                elif proposed_organization == current_organization:
                    msg = "Cet utilisateur est déjà un de vos collaborateurs."
                    self.add_error("email", msg)
            except Exception:
                return email.lower()

        return email.lower()


<<<<<<< HEAD
class CompleteProfileForm(forms.ModelForm, DsfrBaseForm):
=======
class JoinOrganizationForm(forms.Form):
    """Form used to allow user to join an other organization."""

    collaborators = forms.ModelMultipleChoiceField(
        label="Collaborateurs à inviter",
        queryset=User.objects.all(),
        widget=forms.CheckboxSelectMultiple,
        required=False,
    )
    projects = forms.ModelMultipleChoiceField(
        label="Projets à transférer",
        queryset=Project.objects.all(),
        widget=forms.CheckboxSelectMultiple,
        required=False,
    )

    def __init__(self, *args, **kwargs):
        super(JoinOrganizationForm, self).__init__(*args, **kwargs)
        for visible in self.visible_fields():
            visible.field.widget.attrs["class"] = "fr-input"

    def clean(self):
        """Validation routine (frontend form only)."""
        data = super().clean()
        return data


class CompleteProfileForm(forms.ModelForm):
>>>>>>> 185cd828
    """Edit user profile."""

    first_name = forms.CharField(label="Votre prénom", required=True)
    last_name = forms.CharField(label="Votre nom", required=True)
    is_contributor = forms.BooleanField(label="Publier des aides", required=False)
    is_beneficiary = forms.BooleanField(label="Trouver des aides", required=False)

    new_password = forms.CharField(
        label="Choisissez un mot de passe",
        required=True,
        strip=False,
        help_text=password_validation.password_validators_help_text_html(),
        widget=forms.PasswordInput(),
    )

    new_password2 = forms.CharField(
        label="Saisissez à nouveau votre mot de passe",
        required=True,
        strip=False,
        widget=forms.PasswordInput(),
    )

    class Meta:
        model = User
        fields = [
            "first_name",
            "last_name",
            "is_contributor",
            "is_beneficiary",
            "beneficiary_function",
            "beneficiary_role",
            "new_password",
            "new_password2",
        ]
        labels = {
            "beneficiary_function": "Vous êtes",
            "beneficiary_role": "Votre fonction",
        }

    def __init__(self, *args, **kwargs):
        super(CompleteProfileForm, self).__init__(*args, **kwargs)
        for field_name in self.fields:
            if field_name == "beneficiary_function":
                field = self.fields.get("beneficiary_function")
                field.choices[0] = ("", "Selectionnez une option")
                field.widget.choices = field.choices

    def clean(self):
        """Validation routine (frontend form only)."""

        data = super().clean()

        if not any((data.get("is_contributor"), data.get("is_beneficiary"))):
            msg = "Merci de cocher au moins une des options."
            self.add_error("is_beneficiary", msg)
            self.add_error("is_contributor", msg)

        return data

    def _post_clean(self):
        super()._post_clean()
        # Validate the password after self.instance is updated with form data by super().
        password = self.cleaned_data.get("new_password")
        password2 = self.cleaned_data.get("new_password2")
        if password and password == password2:
            try:
                password_validation.validate_password(password, self.instance)
            except forms.ValidationError as error:
                self.add_error("new_password", error)
        elif password != password2:
            self.add_error("new_password", "Les mots de passe ne sont pas identiques")

    def save(self, commit=True):
        user = super().save(commit=False)

        new_password = self.cleaned_data["new_password"]
        if new_password:
            user.set_password(new_password)

        if commit:
            user.save()
        return user<|MERGE_RESOLUTION|>--- conflicted
+++ resolved
@@ -283,11 +283,7 @@
         return user
 
 
-<<<<<<< HEAD
 class InviteCollaboratorForm(forms.ModelForm, DsfrBaseForm):
-=======
-class InviteCollaboratorForm(forms.Form):
->>>>>>> 185cd828
     """Form used to allow user to invite new collaborator."""
 
     first_name = forms.CharField(label="Son prénom", required=True)
@@ -297,17 +293,11 @@
         required=True,
     )
 
-<<<<<<< HEAD
-    class Meta:
-        model = User
-        fields = ["first_name", "last_name", "email"]
-=======
     def __init__(self, *args, **kwargs):
         self.request = kwargs.pop("request", None)
         super(InviteCollaboratorForm, self).__init__(*args, **kwargs)
         for visible in self.visible_fields():
             visible.field.widget.attrs["class"] = "fr-input"
->>>>>>> 185cd828
 
     def clean_email(self):
         email = self.cleaned_data["email"]
@@ -334,10 +324,7 @@
         return email.lower()
 
 
-<<<<<<< HEAD
-class CompleteProfileForm(forms.ModelForm, DsfrBaseForm):
-=======
-class JoinOrganizationForm(forms.Form):
+class JoinOrganizationForm(DsfrBaseForm):
     """Form used to allow user to join an other organization."""
 
     collaborators = forms.ModelMultipleChoiceField(
@@ -364,8 +351,7 @@
         return data
 
 
-class CompleteProfileForm(forms.ModelForm):
->>>>>>> 185cd828
+class CompleteProfileForm(forms.ModelForm, DsfrBaseForm):
     """Edit user profile."""
 
     first_name = forms.CharField(label="Votre prénom", required=True)
