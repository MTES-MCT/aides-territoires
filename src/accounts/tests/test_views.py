"""Test user login views."""

import pytest
import re

from django.conf import settings
from django.contrib.auth import authenticate
from django.test import override_settings
from django.urls import reverse
from django.utils import timezone

from accounts.models import User
from accounts.factories import UserFactory
from aids.factories import AidFactory
from alerts.factories import AlertFactory
from alerts.models import Alert
from organizations.models import Organization
from projects.factories import ProjectFactory
from search.factories import SearchPageFactory
from django.contrib.auth.hashers import check_password
from geofr.models import Perimeter

pytestmark = pytest.mark.django_db


def test_login_view_is_for_anonymous_only(client, user):
    """Authenticated users cannot login again, duh!"""

    client.force_login(user)
    login_url = reverse("login")
    res = client.get(login_url)
    assert res.status_code == 302


def test_login_view_is_accessible_for_anonymous_users(client):
    login_url = reverse("login")
    res = client.get(login_url)
    assert res.status_code == 200


def test_login_is_case_insensitive(client, user):
    user.email = "test@test.com"
    user.set_password("DefaultPassword!")
    user.save()

    login_url = reverse("login")
    res = client.get(login_url)
    assert res.status_code == 200
    assert not res.wsgi_request.user.is_authenticated

    res = client.post(
        login_url, {"username": "TEST@TEST.com", "password": "DefaultPassword!"}
    )
    assert res.status_code == 302
    assert res.wsgi_request.user.is_authenticated


def test_password_reset_with_existing_email_does_send_an_email(
    client, user, mailoutbox
):
    login_url = reverse("password_reset")
    res = client.post(login_url, {"username": user.email})
    assert res.status_code == 302
    assert len(mailoutbox) == 1

    mail = mailoutbox[0]
    assert mail.subject == "Renouvellement de votre mot de passe"


def test_login_email_token_works(client, user, mailoutbox):
    login_url = reverse("password_reset")
    res = client.post(login_url, {"username": user.email})
    assert not res.wsgi_request.user.is_authenticated

    mail_body = mailoutbox[0].body
    re_match = re.search(
        r"^https://[\w.-]*/comptes/connexion/(.*)/(.*)/(.*)$", mail_body, re.MULTILINE
    )
    url = re_match.group(0)
    res = client.get(url, follow=True)
    assert res.status_code == 200
    assert "Vous êtes maintenant connecté" in res.content.decode()
    assert res.wsgi_request.user.is_authenticated


@override_settings(SIB_WELCOME_EMAIL_ENABLED=True)
def test_welcome_email_sent_on_token_login_success(client, user, mailoutbox):
    test_login_email_token_works(client, user, mailoutbox)
    # The first email is the token activation link, the second
    # is expected to be the welcome email.
    assert len(mailoutbox) == 2


@override_settings(SIB_WELCOME_EMAIL_ENABLED=False)
def test_welcome_email_not_sent_if_disabled(client, user, mailoutbox):
    test_login_email_token_works(client, user, mailoutbox)
    # The first email is the token activation link, the second
    # email should not be sent.
    assert len(mailoutbox) == 1


def test_login_with_wrong_token(client, user, mailoutbox):
    login_url = reverse("password_reset")
    res = client.post(login_url, {"username": user.email})
    assert not res.wsgi_request.user.is_authenticated

    mail_body = mailoutbox[0].body
    re_match = re.search(
        r"^https://[\w.-]*/comptes/connexion/(.*)/(.*)/(.*)$", mail_body, re.MULTILINE
    )
    uidb64 = re_match.group(2)
    url = reverse("token_login", args=[uidb64, "wrong_token"])
    res = client.get(url, follow=True)
    assert res.status_code == 200
    assert "Quelque chose s’est mal passé" in res.content.decode()
    assert not res.wsgi_request.user.is_authenticated


def test_login_with_wrong_user_id(client, user, mailoutbox):
    login_url = reverse("password_reset")
    res = client.post(login_url, {"username": user.email})
    assert not res.wsgi_request.user.is_authenticated

    mail_body = mailoutbox[0].body
    re_match = re.search(
        r"^https://[\w.-]*/comptes/connexion/(.*)/(.*)/(.*)$", mail_body, re.MULTILINE
    )
    token = re_match.group(2)
    url = reverse("token_login", args=["wrong_uid", token])
    res = client.get(url, follow=True)
    assert res.status_code == 200
    assert "Quelque chose s’est mal passé" in res.content.decode()
    assert not res.wsgi_request.user.is_authenticated


def test_register_form_is_for_anonymous_only(client, user):
    client.force_login(user)
    register_url = reverse("register")
    res = client.get(register_url)
    assert res.status_code == 302


def test_register_form_is_accessible_to_anonymous_user(client):
    register_url = reverse("register")
    res = client.get(register_url)
    assert res.status_code == 200


def test_register_form_expects_valid_data(client, perimeters):
    register_url = reverse("register")
    res = client.post(
        register_url,
        {
            "first_name": "",
            "last_name": "",
            "email": "tar@tiflet.te",
            "password1": "Gloubiboulga",
            "password2": "Gloubiboulga",
            "organization_type": "farmer",
            "perimeter": perimeters['france'].id,
            "organization_name": "L'île aux enfants",
            "beneficiary_role": "Pas de la tarte",
            "beneficiary_function": "other",
            "is_beneficiary": True,
            "is_contributor": False,
        },
    )
    assert res.status_code == 200
    assert "Ce champ est obligatoire" in res.content.decode()

    res = client.post(
        register_url,
        {
            "first_name": "Petit",
            "last_name": "Pifou",
            "password1": "Gloubiboulga",
            "password2": "Gloubiboulga",
            "email": "tartiflette",
            "organization_type": "farmer",
            "perimeter": perimeters['france'].id,
            "organization_name": "L'île aux enfants",
            "beneficiary_role": "Pas de la tarte",
            "beneficiary_function": "other",
            "is_beneficiary": True,
            "is_contributor": False,
        },
    )
    assert res.status_code == 200
    assert "Saisissez une adresse e-mail valide." in res.content.decode()


def test_register_form_with_unique_email(client, user, mailoutbox, perimeters):
    """When registering with an existing email, there is a warning"""

    register_url = reverse("register")
    res = client.post(
        register_url,
        {
            "first_name": "New",
            "last_name": "User",
            "email": user.email,
            "password1": "Gloubiboulga",
            "password2": "Gloubiboulga",
            "organization_type": "farmer",
            "perimeter": perimeters['france'].id,
            "organization_name": "L'île aux enfants",
            "beneficiary_role": "Pas de la tarte",
            "beneficiary_function": "other",
            "is_beneficiary": True,
            "is_contributor": False,
        },
    )
    assert res.status_code == 200
    assert (
        "Un objet Utilisateur avec ce champ Adresse e-mail existe déjà"
        in res.content.decode()
    )


def test_register_form(client, mailoutbox, perimeters):
    users = User.objects.all()
    organizations = Organization.objects.all()
    assert users.count() == 0
    assert organizations.count() == 0

    register_url = reverse("register")
    res = client.post(
        register_url,
        {
            "first_name": "Olga",
            "last_name": "Tau",
            "email": "olga@test.com",
            "password1": "Gloubiboulga",
            "password2": "Gloubiboulga",
            "perimeter": perimeters['france'].id,
            "organization_name": "L'île aux enfants",
            "organization_type": "farmer",
            "beneficiary_role": "Pas de la tarte",
            "beneficiary_function": "other",
            "is_beneficiary": True,
            "is_contributor": False,
        },
    )

<<<<<<< HEAD
    assert res.status_code == 200
    assert (
        "Merci de renseigner les informations de votre structure pour finaliser votre inscription"
        in res.content.decode()
    )

    # Second step
    create_org_url = reverse("organization_create_view")
    res = client.post(create_org_url, {"name": "L’Île aux enfants", "perimeter": 1})
=======
    assert res.status_code == 302
>>>>>>> f9d36019

    assert len(mailoutbox) == 1
    assert users.count() == 1
    assert organizations.count() == 1

    user = users[0]
    assert user.email == "olga@test.com"
    assert user.first_name == "Olga"
    assert user.last_name == "Tau"
    assert not user.ml_consent
    organization = organizations[0]
    assert organization.name == "L'île aux enfants"
    
    mail = mailoutbox[0]
    assert mail.subject == "Connexion à Aides-territoires"


def test_register_form_converts_email_to_lowercase(client, perimeters):
    users = User.objects.all()
    assert users.count() == 0

    register_url = reverse("register")
    res = client.post(
        register_url,
        {
            "first_name": "Olga",
            "last_name": "Tau",
            "email": "OLGA@Test.Com",
            "password1": "Gloubiboulga",
            "password2": "Gloubiboulga",
            "perimeter": perimeters['france'].id,
            "organization_name": "L'île aux enfants",
            "organization_type": "farmer",
            "beneficiary_role": "Pas de la tarte",
            "beneficiary_function": "other",
            "is_beneficiary": True,
            "is_contributor": False,
        },
    )
    assert res.status_code == 302
    assert users.count() == 1

    user = users[0]
    assert user.email == "olga@test.com"


def test_profile_form_updates_profile(client, contributor):
    """The profile forms updates the contributor's data."""
    contributor.first_name = "Donald"
    contributor.beneficiary_role = "Canard vivant"
    contributor.save()

    client.force_login(contributor)
    profile_url = reverse("contributor_profile")
    data = {
        "first_name": "Anna",
        "last_name": "NanananaBatman",
        "email": contributor.email,
        "is_contributor": contributor.is_contributor,
        "is_beneficiary": contributor.is_beneficiary,
        "beneficiary_function": contributor.beneficiary_function,
        "beneficiary_role": "Chauve-souris milliardaire",
        "new_password": "",
        "new_password2": "",
        "current_password": "",
    }
    client.post(profile_url, data, follow=True)

    contributor.refresh_from_db()
    assert contributor.full_name == "Anna NanananaBatman"
    assert contributor.beneficiary_role == "Chauve-souris milliardaire"


def test_profile_form_leaves_password_untouched(client, contributor):
    """By default, the profile form does not update the password."""

    client.force_login(contributor)
    profile_url = reverse("contributor_profile")
    data = {
        "first_name": "Update name",
        "last_name": contributor.last_name,
        "email": contributor.email,
        "is_contributor": contributor.is_contributor,
        "is_beneficiary": contributor.is_beneficiary,
        "beneficiary_function": contributor.beneficiary_function,
        "beneficiary_role": contributor.beneficiary_role,
        "new_password": "",
        "new_password2": "",
    }
    client.post(profile_url, data, follow=True)

    contributor.refresh_from_db()

    # "DefaultPassword!" is UserFactory's default password
    assert (
        authenticate(username=contributor.email, password="DefaultPassword!")
        is not None
    )


def test_profile_form_cant_update_password_without_entering_the_current_one(
    client, contributor
):
    """The profile form can't update the contributor's password if the current one isn't entered."""

    registered_password = contributor.password
    new_password = "New unpredictable passw0rd!"

    client.force_login(contributor)
    profile_url = reverse("contributor_profile")
    data = {
        "first_name": contributor.first_name,
        "last_name": contributor.last_name,
        "email": contributor.email,
        "is_contributor": contributor.is_contributor,
        "is_beneficiary": contributor.is_beneficiary,
        "beneficiary_function": contributor.beneficiary_function,
        "beneficiary_role": contributor.beneficiary_role,
        "new_password": new_password,
        "new_password2": new_password,
        "current_password": "",
    }

    res = client.post(profile_url, data, follow=True)
    contributor.refresh_from_db()
    assert contributor.password == registered_password
    assert (
        "Vous devez entrer votre mot de passe actuel pour pouvoir le changer."
        in res.content.decode()
    )


def test_profile_form_cant_update_password_while_entering_a_wrong_current_one(
    client, contributor
):
    """The profile form can't update the contributor's password."""

    registered_password = contributor.password
    new_password = "New unpredictable passw0rd!"

    client.force_login(contributor)
    profile_url = reverse("contributor_profile")
    data = {
        "first_name": contributor.first_name,
        "last_name": contributor.last_name,
        "email": contributor.email,
        "is_contributor": contributor.is_contributor,
        "is_beneficiary": contributor.is_beneficiary,
        "beneficiary_function": contributor.beneficiary_function,
        "beneficiary_role": contributor.beneficiary_role,
        "new_password": new_password,
        "new_password2": new_password,
        "current_password": "WrongPassword!",
    }

    res = client.post(profile_url, data, follow=True)
    contributor.refresh_from_db()
    assert contributor.password == registered_password
    assert "Le mot de passe actuel entré est incorrect." in res.content.decode()


def test_profile_form_cant_update_non_matching_passwords(client, contributor):
    """
    The profile form can update the contributor's password if the two
    values in the new password are distinct
    """

    new_password = "New unpredictable passw0rd!"

    client.force_login(contributor)
    profile_url = reverse("contributor_profile")
    data = {
        "first_name": contributor.first_name,
        "last_name": "Nouveau",
        "email": contributor.email,
        "is_contributor": contributor.is_contributor,
        "is_beneficiary": contributor.is_beneficiary,
        "beneficiary_function": contributor.beneficiary_function,
        "beneficiary_role": contributor.beneficiary_role,
        "new_password": new_password,
        "new_password2": "Oops I did it again",
        "current_password": "DefaultPassword!",
    }

    res = client.post(profile_url, data, follow=True)
    contributor.refresh_from_db()

    assert check_password("DefaultPassword!", contributor.password)
    assert "Les mots de passe ne sont pas identiques" in res.content.decode()


def test_profile_form_can_update_password(client, contributor):
    """The profile form can update the contributor's password."""

    new_password = "New unpredictable passw0rd!"

    client.force_login(contributor)
    profile_url = reverse("contributor_profile")
    data = {
        "first_name": contributor.first_name,
        "last_name": "Nouveau",
        "email": contributor.email,
        "is_contributor": contributor.is_contributor,
        "is_beneficiary": contributor.is_beneficiary,
        "beneficiary_function": contributor.beneficiary_function,
        "beneficiary_role": contributor.beneficiary_role,
        "new_password": new_password,
        "new_password2": new_password,
        "current_password": "DefaultPassword!",
    }

    client.post(profile_url, data, follow=True)
    contributor.refresh_from_db()

    assert check_password(new_password, contributor.password)
    assert authenticate(username=contributor.email, password=new_password) is not None


def test_search_page_administrator_has_specific_menu(client):
    user_admin_pp = UserFactory(is_contributor=False, email="admin.pp@example.org")
    user_org = Organization(name="Sample Org", perimeter=Perimeter.objects.first())
    user_org.save()
    user_admin_pp.beneficiary_organization_id = user_org.pk
    user_admin_pp.organization_type = "farmer"
    user_admin_pp.save()

    SearchPageFactory(title="Test Page portail", administrator=user_admin_pp)
    client.force_login(user_admin_pp)
    profile_page = reverse("contributor_profile")
    res = client.get(profile_page, follow=True)

    assert "Test Page portail" in res.content.decode()


def test_user_deletion_form_deletes_the_account(client, contributor):
    client.force_login(contributor)
    user_deletion_url = reverse("delete_user_account")
    data = {}
    client.post(user_deletion_url, data, follow=True)

    assert User.objects.filter(email=contributor.email).count() == 0


def test_user_deletion_form_allows_to_delete_specific_alerts(client, contributor):
    client.force_login(contributor)

    AlertFactory(querystring="text=Garder", email=contributor.email)  # alert_to_keep
    alert_to_delete = AlertFactory(querystring="text=Effacer", email=contributor.email)

    user_deletion_url = reverse("delete_user_account")
    data = {f"alert-{alert_to_delete.pk}": True}
    client.post(user_deletion_url, data, follow=True)

    assert Alert.objects.count() == 1


def test_user_deletion_form_allows_to_reattribute_invitations(client, contributor):
    client.force_login(contributor)

    contributor_org = contributor.beneficiary_organization

    invited_user = UserFactory(
        email="invited@example.org",
        proposed_organization=contributor.beneficiary_organization,
        invitation_author=contributor,
        invitation_date=timezone.now(),
    )

    other_member = UserFactory(email="to.keep@example.org")
    other_member.beneficiary_organization = contributor_org
    other_member.save()

    contributor_org.beneficiaries.add(other_member)
    contributor_org.save()

    user_deletion_url = reverse("delete_user_account")
    data = {
        "invitations-transfer": other_member.id,
    }

    client.post(user_deletion_url, data, follow=True)
    invited_user.refresh_from_db()

    assert invited_user.invitation_author == other_member


def test_user_deletion_form_can_only_reattribute_invitations_to_org_members(
    client, contributor
):
    client.force_login(contributor)

    invited_user = UserFactory(
        email="invited@example.org",
        proposed_organization=contributor.beneficiary_organization,
        invitation_author=contributor,
        invitation_date=timezone.now(),
    )

    other_member = UserFactory(email="to.keep@example.org")

    user_deletion_url = reverse("delete_user_account")
    data = {
        "invitations-transfer": other_member.id,
    }

    res = client.post(user_deletion_url, data)
    invited_user.refresh_from_db()

    assert res.status_code == 404


def test_user_deletion_form_allows_to_reattribute_projects(client, contributor):
    client.force_login(contributor)

    contributor_org = contributor.beneficiary_organization

    other_member = UserFactory(is_contributor=False, email="to.keep@example.org")
    other_member.beneficiary_organization = contributor_org
    other_member.save()

    project_to_transfer = ProjectFactory(name="Projet à transférer")
    project_to_transfer.author.add(contributor)
    project_to_transfer.save()

    contributor_org.beneficiaries.add(other_member)
    contributor_org.project_set.add(project_to_transfer)
    contributor_org.save()

    user_deletion_url = reverse("delete_user_account")
    data = {
        "projects-transfer": other_member.id,
    }

    client.post(user_deletion_url, data, follow=True)
    project_to_transfer.refresh_from_db()

    assert project_to_transfer.author.first() == other_member


def test_user_deletion_form_can_only_reattribute_projects_to_org_members(
    client, contributor
):
    client.force_login(contributor)

    contributor_org = contributor.beneficiary_organization

    other_member = UserFactory(is_contributor=False, email="to.keep@example.org")
    other_member.save()

    project_to_transfer = ProjectFactory(name="Projet à transférer")
    project_to_transfer.author.add(contributor)
    project_to_transfer.save()

    contributor_org.project_set.add(project_to_transfer)
    contributor_org.save()

    user_deletion_url = reverse("delete_user_account")
    data = {
        "projects-transfer": other_member.id,
    }

    res = client.post(user_deletion_url, data, follow=True)
    project_to_transfer.refresh_from_db()

    assert res.status_code == 404


def test_user_deletion_form_allows_to_reattribute_aids(client, contributor):
    client.force_login(contributor)

    contributor_org = contributor.beneficiary_organization

    other_member = UserFactory(is_contributor=False, email="to.keep@example.org")
    other_member.beneficiary_organization = contributor_org
    other_member.save()

    contributor_org.beneficiaries.add(other_member)
    contributor_org.save()

    aid_to_transfer = AidFactory(author=contributor)

    user_deletion_url = reverse("delete_user_account")
    data = {
        "aids-transfer": other_member.id,
    }

    client.post(user_deletion_url, data, follow=True)
    aid_to_transfer.refresh_from_db()

    assert aid_to_transfer.author == other_member


def test_user_deletion_form_reattributes_aids_to_AT_admin_by_default(
    client, contributor
):
    """
    If the user does not choose to reattribute their aids to another member of their org,
    their aids are instead reattributed to AT admin (even if the org has other members)
    """
    client.force_login(contributor)

    contributor_org = contributor.beneficiary_organization

    other_member = UserFactory(is_contributor=False, email="to.keep@example.org")
    other_member.beneficiary_organization = contributor_org
    other_member.save()

    contributor_org.beneficiaries.add(other_member)
    contributor_org.save()

    aid_to_transfer = AidFactory(author=contributor)

    user_deletion_url = reverse("delete_user_account")
    data = {}

    client.post(user_deletion_url, data, follow=True)
    aid_to_transfer.refresh_from_db()

    at_admin = User.objects.get(email=settings.AT_ADMIN_EMAIL)

    assert aid_to_transfer.author == at_admin


def test_user_deletion_form_can_only_reattribute_aids_to_org_members(
    client, contributor
):
    client.force_login(contributor)

    other_member = UserFactory(is_contributor=False, email="to.keep@example.org")
    other_member.save()

    aid_to_transfer = AidFactory(author=contributor)

    user_deletion_url = reverse("delete_user_account")
    data = {
        "aids-transfer": other_member.id,
    }

    res = client.post(user_deletion_url, data, follow=True)
    aid_to_transfer.refresh_from_db()

    assert res.status_code == 404<|MERGE_RESOLUTION|>--- conflicted
+++ resolved
@@ -242,19 +242,8 @@
         },
     )
 
-<<<<<<< HEAD
-    assert res.status_code == 200
-    assert (
-        "Merci de renseigner les informations de votre structure pour finaliser votre inscription"
-        in res.content.decode()
-    )
-
-    # Second step
-    create_org_url = reverse("organization_create_view")
-    res = client.post(create_org_url, {"name": "L’Île aux enfants", "perimeter": 1})
-=======
+
     assert res.status_code == 302
->>>>>>> f9d36019
 
     assert len(mailoutbox) == 1
     assert users.count() == 1
