--- conflicted
+++ resolved
@@ -2821,7 +2821,6 @@
 msgstr "Uploader l'image"
 
 msgid "Upload images"
-<<<<<<< HEAD
 msgstr "Uploader les images"
 
 msgid "Send this aid by email"
@@ -2870,7 +2869,4 @@
 msgstr "Proposer ce projet"
 
 msgid "Your suggestion will be reviewed by an admin soon. Thank you for contributing."
-msgstr "Votre suggestion sera revue prochainement par un administrateur. Merci de votre contribution."
-=======
-msgstr "Uploader les images"
->>>>>>> 213268a3
+msgstr "Votre suggestion sera revue prochainement par un administrateur. Merci de votre contribution."