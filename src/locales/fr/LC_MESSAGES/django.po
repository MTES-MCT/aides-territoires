# SOME DESCRIPTIVE TITLE.
# Copyright (C) YEAR THE PACKAGE'S COPYRIGHT HOLDER
# This file is distributed under the same license as the PACKAGE package.
# FIRST AUTHOR <EMAIL@ADDRESS>, YEAR.
#
msgid ""
msgstr ""
"Project-Id-Version: PACKAGE VERSION\n"
"Report-Msgid-Bugs-To: \n"
"POT-Creation-Date: 2021-02-06 14:36+0100\n"
"PO-Revision-Date: YEAR-MO-DA HO:MI+ZONE\n"
"Last-Translator: FULL NAME <EMAIL@ADDRESS>\n"
"Language-Team: LANGUAGE <LL@li.org>\n"
"Language: \n"
"MIME-Version: 1.0\n"
"Content-Type: text/plain; charset=UTF-8\n"
"Content-Transfer-Encoding: 8bit\n"
"Plural-Forms: nplurals=2; plural=(n > 1);\n"

msgid "Personal info"
msgstr "Informations personnelles"

msgid "Professional info"
msgstr "Informations professionnelles"

msgid "Permissions"
msgstr "Permissions"

msgid "Misc."
msgstr "Divers"

msgid "<abbr title=\"Newsletter subscriber\">NL</abbr>"
msgstr "<abbr title=\"Dans la newsletter\">NL</abbr>"

msgid "Your email address"
msgstr "Votre adresse e-mail"

msgid ""
"We will send a confirmation link to this address before creating the account."
msgstr ""
"Nous enverrons un e-mail de confirmation à cette adresse avant de valider le "
"compte."

msgid "Your first name"
msgstr "Votre prénom"

msgid "Your last name"
msgstr "Votre nom"

msgid "Your organization"
msgstr "Votre structure professionnelle"

msgid "Your position"
msgstr "Votre fonction"

msgid "Your phone number"
msgstr "Votre numéro de téléphone"

msgid "Please double-check this value."
msgstr "Merci de bien vérifier l'adresse saisie."

msgid "Please enter a correct email address and password."
msgstr "Saisissez une adresse e-mail et un mot de passe valides."

msgid "This account is inactive."
msgstr "Ce compte n'est actuellement pas actif."

msgid "Your password"
msgstr "Votre mot de passe"

msgid "Choose a new password"
msgstr "Choisissez un nouveau mot de passe"

msgid "Leave empty to keep your existing password"
msgstr "Laissez vide pour conserver votre mot de passe actuel"

msgid "Email address"
msgstr "Adresse e-mail"

msgid "First name"
msgstr "Prénom"

msgid "Last name"
msgstr "Nom"

msgid "Date joined"
msgstr "Date de création du compte"

msgid "Gave consent to receive communications"
msgstr "A donné son consentement pour recevoir l'actualité"

msgid "Wants to receive alerts when similar aids are published"
msgstr "Veut recevoir des alertes en cas de publication d'aides similaires"

msgid "Watched tags"
msgstr "Mots-clés à surveiller"

msgid "Organization"
msgstr "Organisme"

msgid "Role"
msgstr "Rôle"

msgid "Contact phone number"
msgstr "Numéro de téléphone"

msgid "Is certified"
msgstr "Certifié·e ?"

msgid "Display a badge next to this user's aids"
msgstr "Afficher un badge à côté des aides publiées par ce compte."

msgid "User"
msgstr "Utilisateur·ice"

msgid "Users"
msgstr "Utilisateur·ices"

msgid "register/"
msgstr "inscription/"

msgid "register-success/"
msgstr "inscription-succès/"

msgid "login/"
msgstr "connexion/"

msgid "login/<uidb64>/<token>/"
msgstr "connexion/<uidb64>/<token>/"

msgid "password-reset/"
msgstr "nouveau-mot-de-passe/"

msgid "password-reset-sent/"
msgstr "mot-de-passe-envoyé/"

msgid "contributor-profile/"
msgstr "profil-contributeur/"

msgid "logout/"
msgstr "deconnexion/"

msgid ""
"You are now logged in. Welcome! Please take a few seconds to update your "
"profile."
msgstr ""
"Vous êtes maintenant connecté·e. Bienvenue ! Pourriez-vous prendre quelques "
"secondes pour mettre à jour votre profil ?"

msgid "You are now logged in. Welcome back!"
msgstr "Vous êtes maintenant connecté·e. Bienvenue !"

msgid "Your contributor profile was updated successfully."
msgstr "Votre profil a été mise à jour."

msgid "State"
msgstr "État"

msgid "Open aids"
msgstr "Aides ouvertes"

msgid "Deadline approaching aids"
msgstr "Expirent bientôt"

msgid "Expired aids"
msgstr "Aides expirées"

msgid "Currently not displayed"
msgstr "Actuellement non affichées"

msgid "Currently displayed"
msgstr "Actuellement affichées"

msgid "Author"
msgstr "Auteur"

msgid "Backers"
msgstr "Porteur·s d'aides"

msgid "Perimeter"
msgstr "Périmètre"

msgid "Aid presentation"
msgstr "Présentation de l'aide"

msgid "Aid perimeter"
msgstr "Périmètre de l'aide"

msgid "Aid calendar"
msgstr "Calendrier de l'aide"

msgid "Aid description"
msgstr "Description de l'aide"

msgid "Contact and actions"
msgstr "Contact et démarches"

msgid "Aid admin"
msgstr "Administration de l'aide"

msgid "Import related data"
msgstr "Données liées à l'import"

msgid "Misc data"
msgstr "Données diverses"

msgid "Financers"
msgstr "Porteur·s d’aides"

msgid "Instructors"
msgstr "Instructeur·s"

msgid "Live"
msgstr "Live"

msgid "The selected aids were set as CFP"
msgstr "Les aides sélectionnées ont été marquées en tant qu'AAP"

msgid "Set as CFP"
msgstr "Marquer en tant qu'AAP"

msgid "Exported data will be available "
msgstr "Les données exportées seront disponibles "

msgid "Export selected Aids as CSV in background task"
msgstr "Exporter les Aides selectionnées en CSV en tâche de fond"

msgid "Export selected Aids as XLSX as background task"
msgstr "Exporter les Aides selectionnées en XLSX en tâche de fond"

msgid "Export and download selected Aids"
msgstr "Exporter et télécharger les Aides selectionnées"

msgid "Deleted aid"
msgstr "Aide supprimée"

msgid "Deleted aids"
msgstr "Aides supprimées"

msgid "Amendment"
msgstr "Amendement"

msgid "Amendments"
msgstr "Amendements"

msgid "<path:object_id>/merge/"
msgstr "<path:object_id>/merge/"

msgid "The aid was successfully updated."
msgstr "L'aide a bien été mise à jour."

msgid "Theme and category, separated by « | »."
msgstr "Thème et catégorie, séparés par « | »."

msgid "E.g: \"Nature / environnement|Qualité de l'air\""
msgstr "E.g : \"Nature / environnement|Qualité de l'air\""

msgid "Communes"
msgstr "Communes"

msgid "Audience EPCI"
msgstr "EPCI à fiscalité propre"

msgid "Departments"
msgstr "Départements"

msgid "Regions"
msgstr "Régions"

msgid "Associations"
msgstr "Associations"

msgid "Individuals"
msgstr "Particuliers"

msgid "Farmers"
msgstr "Agriculteurs"

msgid "Private sector"
msgstr "Entreprises privées"

msgid "Local public companies"
msgstr ""
"Entreprises publiques locales (sociétés d'économie mixte, publiques locales "
"et locales d'aménagement)"

msgid "Public organizations / State services"
msgstr "Établissements publics (écoles, bibliothèques…) / Services de l'État"

msgid "Research"
msgstr "Recherche"

msgid "Collectivities"
msgstr "Collectivités"

msgid "Other audiences"
msgstr "Autres bénéficiaires"

msgid "Grant"
msgstr "Subvention"

msgid "Loan"
msgstr "Prêt"

msgid "Recoverable advance"
msgstr "Avance récupérable"

msgid "Other"
msgstr "Autre"

msgid "Technical"
msgstr "Technique"

msgid "Financial"
msgstr "Financière"

msgid "Legal"
msgstr "Juridique / administrative"

msgid "Financial aids"
msgstr "Aides financières"

msgid "Technical and methodological aids"
msgstr "Aides en ingénierie"

msgid "Yes"
msgstr "Oui"

msgid "No"
msgstr "Non"

msgid "Program title"
msgstr "Titre du programme"

msgid "Call for project \"Innovation continue\""
msgstr "Ex : Appel à projet innovation continue"

msgid "Full description of the aid and its objectives"
msgstr "Description complète de l'aide et de ses objectifs"

msgid ""
"If you have a description, do not hesitate to copy it here.\n"
"Try to complete the description with the maximum of information.\n"
"If you are contacted regularly to ask for the same information, try to give "
"some answers in this space."
msgstr ""
"Si vous avez un descriptif, n'hésitez pas à le copier ici.\n"
"Essayez de compléter le descriptif avec le maximum d'informations.\n"
"Si l'on vous contacte régulièrement pour vous demander les mêmes "
"informations, essayez de donner des éléments de réponses dans cet espace."

msgid "Examples of projects that benefited from this aid"
msgstr "Exemples d'applications ou de projets réalisés grâce à cette aide"

msgid ""
"Give concrete examples of projets that benefited or might benefit from this "
"aid."
msgstr ""
"Afin d'aider les territoires à mieux comprendre votre aide, donnez ici "
"quelques exemples concrets de projets réalisables ou réalisés."

msgid "Library, skatepark, etc."
msgstr ""
"Médiathèque, skatepark, accompagner des enfants en classe de neige, financer "
"une usine de traitement des déchets, etc."

msgid "Other eligibility criterias?"
msgstr "Conditions d'éligibilité"

msgid "Contact to apply"
msgstr "Contact·s pour candidater"

msgid "Feel free to add several contacts"
msgstr "N'hésitez pas à ajouter plusieurs contacts"

msgid "First name / last name, email, phone, comments…"
msgstr "Nom, prénom, e-mail, téléphone, commentaires…"

msgid "Call for project / Call for expressions of interest"
msgstr "Appel à projet / Manifestation d'intérêt"

msgid "Aid title"
msgstr "Nom de l'aide"

msgid "Aid URL"
msgstr "URL de l'aide"

msgid "Aid backer(s)"
msgstr "Porteur·s de l'aide"

msgid "Aid instructor(s)"
msgstr "Instructeur·s de l'aide"

msgid "…or add a new financer"
msgstr "…ou ajoutez un nouveau porteur d'aide"

msgid "Types of expenses covered"
msgstr "Types de dépenses / actions couvertes"

msgid "Link to a full description"
msgstr "Lien vers le descriptif complet"

msgid "Link to an online application form"
msgstr "Lien vers la démarche en ligne"

msgid "Check this if this aid is a call for project"
msgstr ""
"Cochez cette case s'il s'agit d'un appel à projets (AAP) ou d'un appel à "
"manifestation d'intérêt (AMI)"

msgid ""
"If the aid backer is not in the previous list, use this field to add a new "
"one."
msgstr ""
"Si le porteur de l'aide n'est pas déjà présent dans la liste précédente, "
"vous pouvez utiliser ce champ pour nous le communiquer."

msgid "Please provide a financer, or suggest a new one."
msgstr "Merci d'indiquer un porteur d'aide."

msgid "Please indicate the maximum subvention rate."
msgstr "Merci d'indiquer le taux de subvention maximum."

msgid "Perimeter suggestion"
msgstr "Périmètre suggéré"

msgid "The user suggested the following description for a new perimeter"
msgstr "Le contributeur suggère ce nouveau périmètre"

msgid "Backer suggestion"
msgstr "Porteurs suggérés"

msgid ""
"This backer was suggested. Add it to the global list then add it to this aid "
"with the field above."
msgstr ""
"Ce porteur a été suggéré. Créez le nouveau porteur et ajouter le en tant que "
"porteur d'aides via le champ approprié."

msgid "Instructor suggestion"
msgstr "Instructeurs suggérés"

msgid ""
"This instructor was suggested. Add it to the global list then add it to this "
"aid with the field above."
msgstr ""
"Cet instructeur a été suggéré. Créez le nouveau porteur et ajouter le en "
"tant qu'instructeur via le champ approprié."

msgid "Categories"
msgstr "Sous-thématiques"

msgid "Aid program"
msgstr "Programme d'aides"

msgid "Type a few characters and select a value among the list"
msgstr ""
"Saisissez quelques caractères et sélectionnez une valeur parmi les "
"suggestions."

msgid "Suggest a new backer"
msgstr "Suggérer un nouveau porteur"

msgid "Suggest a backer if you don't find the correct choice in the main list."
msgstr ""
"Suggérez un porteur si vous ne trouvez pas votre choix dans la liste "
"principale."

msgid "Suggest a new instructor"
msgstr "Suggérer un nouvel instructeur"

msgid ""
"Suggest an instructor if you don't find the correct choice in the main list."
msgstr ""
"Suggérez un instructeur si vous ne trouvez pas votre choix dans la liste "
"principale."

msgid "Targeted area"
msgstr "Zone géographique couverte par l'aide"

msgid ""
"\n"
"            The geographical zone where the aid is available.<br />\n"
"            Example of valid zones:\n"
"            <ul>\n"
"            <li>France</li>\n"
"            <li>Bretagne (Région)</li>\n"
"            <li>Métropole du Grand Paris (EPCI)</li>\n"
"            <li>Y (Commune)</li>\n"
"            <li>Outre-mer</li>\n"
"            <li>Wallis et Futuna</li>\n"
"            <li>Massif Central</li>\n"
"            <li>Action Cœur de Ville 2019</li>\n"
"            </ul>\n"
"        "
msgstr ""
"\n"
"            La zone géographique sur laquelle l'aide est disponible.<br />\n"
"            Exemples de zones valides :\n"
"            <ul>\n"
"            <li>France</li>\n"
"            <li>Bretagne (Région)</li>\n"
"            <li>Métropole du Grand Paris (EPCI)</li>\n"
"            <li>Y (Commune)</li>\n"
"            <li>Outre-mer</li>\n"
"            <li>Wallis et Futuna</li>\n"
"            <li>Massif Central</li>\n"
"            <li>Action Cœur de Ville 2019</li>\n"
"            </ul>\n"
"        "

msgid "Can't find a valid targeted area?"
msgstr "Vous ne trouvez pas de zone géographique appropriée ?"

msgid ""
"\n"
"            If you can't find a corresponding targeted area amongst the\n"
"            existing perimeter list, just choose \"France\" and briefly "
"describe\n"
"            here your aid actual target area.\n"
"        "
msgstr ""
"\n"
"Si vous ne trouvez pas de zone géographique suffisamment précise dans la "
"liste existante, spécifiez « France » et décrivez brièvement ici le "
"périmètre souhaité."

msgid "Aid categories"
msgstr "Thématique(s) de l'aide"

msgid "Choose one or several categories that match your aid."
msgstr ""
"Sélectionnez la ou les thématiques associées à votre aide. N'hésitez pas à "
"en choisir plusieurs."

msgid "yyyy-mm-dd"
msgstr "jj/mm/aaaa"

msgid "Min. subvention rate"
msgstr "Taux de subvention min."

msgid "Max. subvention rate"
msgstr "Taux de subvention max."

msgid "Unless the aid is ongoing, you must indicate the submission deadline."
msgstr ""
"Sauf pour les aides permanentes, veuillez indiquer la date limite de "
"soumission."

msgid "Who are you?"
msgstr "Qui êtes-vous ?"

msgid "Your full name"
msgstr "Votre nom complet"

msgid "Leave us an address if you want a followup."
msgstr ""
"Laissez-nous votre adresse si vous souhaitez être notifié des suites que "
"nous donnerons à votre amendement."

msgid "Help us understand who you are."
msgstr "Aidez-nous à savoir qui vous êtes."

msgid "Care to comment?"
msgstr "Voulez-vous ajouter un commentaire ?"

msgid ""
"If you want to pass additional details about your                      "
"amendment, please tell us here."
msgstr ""
"Vous pouvez nous communiquer des détails supplémentaires concernant votre "
"amendement."

msgid "Funding"
msgstr "Financière"

msgid "Non-funding"
msgstr "Non-financière"

msgid "Financial aid"
msgstr "Aide financière"

msgid "Engineering aid"
msgstr "Aide en ingénierie"

msgid "Sort: relevance"
msgstr "Tri : pertinence"

msgid "Sort: publication date"
msgstr "Tri : date de publication"

msgid "Sort: submission deadline"
msgstr "Tri : date de clôture"

msgid "Text search"
msgstr "Recherche textuelle"

msgid "Aid title, keyword, etc."
msgstr "Titre, sujet, mot-clé, etc."

msgid "Apply before…"
msgstr "Candidater avant…"

msgid "Published after…"
msgstr "Publiée après…"

msgid "Aid type"
msgstr "Nature de l'aide"

msgid "Engineering aids"
msgstr "Aides en ingénierie"

msgid "Project progress"
msgstr "Avancement du projet"

msgid "Concerned actions"
msgstr "Actions concernées"

msgid "Recurrence"
msgstr "Récurrence"

msgid "Call for projects only"
msgstr "Appels à projets / Appels à manifestation d’intérêt uniquement"

msgid "Aid programs"
msgstr "Programmes d'aides"

msgid "France Relance?"
msgstr "Aides France Relance :"

msgid "Themes"
msgstr "Thématiques"

msgid "You are seeking aids for…"
msgstr "Vous recherchez des aides pour…"

msgid "Your territory"
msgstr "Le territoire"

msgid "Origin url"
msgstr "URL d'origine"

msgid "Order by"
msgstr "Trier par"

msgid "This zipcode seems invalid"
msgstr "Ce code postal semble invalide."

msgid "The structure"
msgstr "La structure"

msgid "Open"
msgstr "Ouverte"

msgid "Deadline approaching"
msgstr "Expire bientôt"

msgid "Expired"
msgstr "Expirée"

msgid "Not displayed"
msgstr "Non affichée"

msgid "Displayed"
msgstr "Affichée"

msgid "Deadline"
msgstr "Échéance"

msgid "Display status"
msgstr "Affichage"

msgid "Draft"
msgstr "Brouillon"

msgid "Under review"
msgstr "En revue"

msgctxt "Aid (nf)"
msgid "Published"
msgstr "Publiée"

msgctxt "Aid (nf)"
msgid "Deleted"
msgstr "Supprimée"

msgid "Technical engineering"
msgstr "Ingénierie technique"

msgid "Financial engineering"
msgstr "Ingénierie financière"

msgid "Legal engineering"
msgstr "Ingénierie juridique / administrative"

msgid "Europe"
msgstr "Europe"

msgid "France"
msgstr "France"

msgid "Region"
msgstr "Région"

msgid "Department"
msgstr "Département"

msgid "Commune"
msgstr "Commune"

msgid "Mainland"
msgstr "Métropole"

msgid "Overseas"
msgstr "Outre-mer"

msgid "Preoperational"
msgstr "Réflexion / conception"

msgid "Operational"
msgstr "Mise en œuvre / réalisation"

msgid "Postoperation"
msgstr "Usage / valorisation"

msgid "Public organization"
msgstr "Établissement public"

msgid "Supply"
msgstr "Dépenses de fonctionnement"

msgid "Investment"
msgstr "Dépenses d'investissement"

msgid "One off"
msgstr "Ponctuelle"

msgid "Ongoing"
msgstr "Permanente"

msgid "Recurring"
msgstr "Récurrente"

msgid "Unknown"
msgstr "Inconnu"

msgid "Open licence 2.0"
msgstr "Licence ouverte 2.0"

msgid "Slug"
msgstr "Fragment d'URL"

msgid "Let it empty so it will be autopopulated."
msgstr "Laisser vide pour autoremplir."

msgid "Name"
msgstr "Nom"

msgid "Use an infinitive form to make the aid's purpose clear"
msgstr ""
"Le titre doit commencer par un verbe à l’infinitif pour que l'objectif de "
"l'aide soit explicite vis-à-vis de ses bénéficiaires"

msgid "Short title"
msgstr "Titre court"

msgid "A shorter, more concise title"
msgstr "Un titre plus concis, pour affichage spécifique"

msgid "Who is submitting the aid?"
msgstr "Qui renseigne cette aide ?"

msgid "Financer suggestion"
msgstr "Porteurs d'aides suggérés"

msgid "Project examples"
msgstr "Exemples de projets réalisables"

msgid "Eligibility"
msgstr "Éligibilité"

msgid "What is the aid broadcasting perimeter?"
msgstr "Sur quel périmètre l'aide est-elle diffusée ?"

msgid "Mobilization step"
msgstr "État d'avancement du projet pour bénéficier du dispositif"

msgid "Origin URL"
msgstr "URL d'origine"

msgid "Application url"
msgstr "Lien vers une démarche en ligne"

msgid "Targeted audiences"
msgstr "Bénéficiaires de l'aide"

msgid "Aid types"
msgstr "Types d'aide"

msgid "Specify the aid type or types."
msgstr "Précisez le ou les types de l'aide."

msgid "Destinations"
msgstr "Types de dépenses / actions couvertes"

msgid "Start date"
msgstr "Date d'ouverture"

msgid "When is the application opening?"
msgstr "À quelle date l'aide est-elle ouverte aux candidatures ?"

msgid "Predeposit date"
msgstr "Date de pré-dépôt"

msgid "When is the pre-deposit date, if applicable?"
msgstr "Quelle est la date de pré-dépôt des dossiers, si applicable ?"

msgid "Submission deadline"
msgstr "Date de clôture"

msgid "When is the submission deadline?"
msgstr "Quelle est la date de clôture de dépôt des dossiers ?"

msgid "Subvention rate, min. and max. (in round %)"
msgstr "Taux de subvention, min. et max. (en %, nombre entier)"

msgid "If fixed rate, only fill the max. rate."
msgstr "Si le taux est fixe, remplissez uniquement le taux max."

msgid "Subvention rate, optional comment"
msgstr "Taux de subvention, commentaire optionnel"

msgid "Contact"
msgstr "Contact"

msgid "Contact email"
msgstr "Adresse e-mail de contact"

msgid "Contact detail"
msgstr "Contact (détail)"

msgid "Is this a one-off aid, is it recurring or ongoing?"
msgstr "L'aide est-elle ponctuelle, permanente, récurrente ?"

msgid "Programs"
msgstr "Programmes"

msgid "Status"
msgstr "Statut"

msgid "Date created"
msgstr "Date de création"

msgid "Date updated"
msgstr "Date de mise à jour"

msgid "First publication date"
msgstr "Première date de publication"

msgid "Is this aid a part of the France Relance program?"
msgstr "Cette aide est-elle éligible au programme France Relance ?"

msgid "Is imported?"
msgstr "Importé ?"

msgid "Unique identifier for imported data"
msgstr "Identifiant d'import unique"

msgid "Origin url of the imported data"
msgstr "Url d'origine de la donnée importée"

msgid "Under which license was this aid shared?"
msgstr "Sous quelle licence cette aide a-t-elle été partagée ?"

msgid "Date of the latest access"
msgstr "Date du dernier accès"

msgid "Search vector"
msgstr "Search vector"

msgid "Tags"
msgstr "Mots clés"

msgid "Is amendment"
msgstr "Est un amendement"

msgid "Amended aid"
msgstr "Aide amendée"

msgid "Amendment author"
msgstr "Auteur de l'amendement"

msgid "Amendment author email"
msgstr "E-mail de l'auteur de l'amendement"

msgid "Amendment author organization"
msgstr "Structure de l'auteur de l'amendement"

msgid "Amendment comment"
msgstr "Commentaire"

msgid "Aid"
msgstr "Aide"

msgid "Aids"
msgstr "Aides"

msgid "search/"
msgstr "recherche/"

msgid "results/"
msgstr "resultats/"

msgid "results/receive/"
msgstr "resultats/recevoir/"

msgid "publish/"
msgstr "publier/"

msgid "published/"
msgstr "publications/"

msgid "<slug:slug>/status/"
msgstr "<slug:slug>/statut/"

msgid "<slug:slug>/delete/"
msgstr "<slug:slug>/supprimer/"

msgid "amend/"
msgstr "amender/"

#, python-format
msgid ""
"Your aid was sucessfully created. You can keep editing it or <a href="
"\"%(url)s\" target=\"_blank\">preview it</a>."
msgstr ""
"Votre aide a été créée. Vous pouvez poursuivre l'édition ou <a href=\"%(url)s"
"\" target=\"_blank\">la prévisualiser</a>."

#, python-format
msgid ""
"The new aid was sucessfully created. You can keep editing it. And find the "
"duplicated aid in <a href=\"%(url)s\">your portfolio</a>."
msgstr ""
"La nouvelle aide a été créée. Vous pouvez poursuivre l'édition. Et retrouvez "
"l'aide dupliquée sur <a href=\"%(url)s\">votre portefeuille d'aides</a>."

msgid "The aid was sucessfully updated. You can keep editing it."
msgstr "L'aide a bien été mise à jour. Vous pouvez poursuivre l'édition."

msgid ""
"Your aid will be reviewed by an admin soon. It will be published and visible "
"for users once an admin has approved it."
msgstr ""
"Votre aide est actuellement en revue. Elle sera publiée et visible par les "
"utilisateurs du site une fois que l'administrateur l’aura validé."

msgid "We updated your aid status."
msgstr "Le changement de statut de votre aide a bien été pris en compte."

msgid "Your aid was deleted."
msgstr "Votre aide a été supprimée."

msgid ""
"Your amendment will be reviewed by an admin soon. Thank you for contributing."
msgstr ""
"Votre amendement va bientôt être examiné par un·e administrateur. Merci pour "
"votre contribution."

msgid "We will send an email to confirm your address"
msgstr "Nous enverrons un e-mail pour confirmer votre adresse"

msgid "Give a name to your alert"
msgstr "Donnez un nom à votre alerte"

msgid "Alert frequency"
msgstr "Fréquence de l'alerte"

msgid "How often do you want to receive alerts?"
msgstr "À quelle fréquence souhaitez-vous recevoir les nouveaux résultats ?"

msgid ""
"\n"
"                    You can't create more alerts without validating them.\n"
"                    If you don't receive the validation email, please "
"contact\n"
"                    us.\n"
"                "
msgstr ""
"\n"
"Vous ne pouvez pas créer de nouvelles alertes avant de valider celles "
"existantes. \n"
"Si vous ne recevez pas les e-mails de validation, merci de nous contacter."

msgid ""
"\n"
"                    You've reached the maximum amount of alerts you can "
"create\n"
"                    for your email address.\n"
"                "
msgstr ""
"\n"
"Vous avez atteint le nombre maximum d'alertes qu'il est possible de créer "
"pour une seule adresse e-mail."

msgid "Daily"
msgstr "Quotidiennement"

msgid "Weekly"
msgstr "Hebdomadairement"

msgid "Secret token"
msgstr "Clé secrète"

msgid "Email"
msgstr "Courriel"

msgid "Querystring"
msgstr "Querystring"

msgid "Title"
msgstr "Titre"

msgid "Confirmed?"
msgstr "Confirmée ?"

msgid "Date validated"
msgstr "Date de validation"

msgid "Latest alert date"
msgstr "Dernière alerte"

msgid "Alert"
msgstr "Alerte"

msgid "Alerts"
msgstr "Alertes"

#, python-format
msgid "Please confirm your Aides-territoires alert (%(date)s)"
msgstr ""
"📢 Attention ! Validez maintenant votre alerte Aides-territoires (%(date)s)"

msgid ""
"You will receive a daily email whenever new matching aids will be published."
msgstr ""
"Un e-mail vous sera envoyé une fois par jour dès lors qu'une aide est "
"publiée."

msgid ""
"You will receive a weekly email whenever new matching aids will be published."
msgstr ""
"Un e-mail vous sera envoyé une fois par semaine dès lors qu'une aide est "
"publiée."

msgid "create/"
msgstr "créer/"

msgid "validate/"
msgstr "validation/"

msgid "delete/"
msgstr "supprimer/"

msgid "We just sent you an email to validate your alert."
msgstr "Nous venons d'envoyer un e-mail pour valider votre alerte."

msgid "We could not create your alert because of those errors: {}"
msgstr ""
"Nous n'avons pas pu enregistrer votre alerte à cause de ces erreurs : {}"

msgid "You confirmed the alert creation."
msgstr "Vous venez de confirmer la création de l'alerte."

msgid "The alert was deleted."
msgstr "Votre alerte vient d'être supprimée."

msgid "Number of backers"
msgstr "Nombre de porteurs"

msgid "Logo image"
msgstr "Logo du porteur"

msgid "Description"
msgstr "Description"

msgid "SEO"
msgstr "SEO"

msgid "Financed aids"
msgstr "Aides financées"

msgid "Instructed aids"
msgstr "Aides instruites"

msgid "Related aids"
msgstr "Aides associées"

msgid "Related themes"
msgstr "Thématiques associées"

msgid "Related programs"
msgstr "Programmes associés"

msgid "Backer Group"
msgstr "Groupe de porteurs"

msgid "Backer Groups"
msgstr "Groupes de porteurs"

msgid "Full description of the backer"
msgstr "Description complète du porteur d'aides"

msgid "Make sure the file is not too heavy. Prefer svg files."
msgstr "Évitez les fichiers trop lourds. Préférez les fichiers svg."

msgid "External link"
msgstr "Lien externe"

msgid "The url for the backer's website"
msgstr "L'url externe vers laquelle renvoie un clic sur le logo du porteur"

msgid "Is a corporate backer?"
msgstr "Porteur d'aides privé ?"

msgid "Is a spotlighted backer?"
msgstr "Le porteur est-il mis en avant ?"

msgid "If the backer is spotlighted, its logo appears in the HomePage"
msgstr ""
"Si le porteur est mis en avant, son logo apparaît sur la page d'accueil"

msgid "Meta title"
msgstr "Titre (balise meta)"

msgid ""
"This will be displayed in SERPs. Keep it under 60 characters. Leave empty "
"and we will reuse the backer's name."
msgstr ""
"Le titre qui sera affiché dans les SERPs. Il est recommandé de le garder < "
"60 caractères. Laissez vide pour réutiliser le nom du porteur d'aides."

msgid "Meta description"
msgstr "Description (balise meta)"

msgid "This will be displayed in SERPs. Keep it under 120 characters."
msgstr "Sera affichée dans les SERPs. À garder < 120 caractères."

msgid "Backer"
msgstr "Porteur d'aides"

msgid "How often to you want to receive alerts?"
msgstr "À quelle fréquence souhaitez-vous recevoir les nouveaux résultats ?"

msgid "Receive new results by email"
msgstr "Recevoir les nouveaux résultats par e-mail"

msgid ""
"An account with this address already exists. If this is your account, you "
"might want to login first."
msgstr ""
"Un compte avec cette adresse existe déjà. Avez-vous oublié de vous "
"connecter ?"

msgid "Owner"
msgstr "Auteur"

msgid "Send email alert"
msgstr "Envoi d'alertes e-mail"

msgid "Bookmark"
msgstr "Sauvegarder"

msgid "Bookmarks"
msgstr "Recherches sauvegardées"

msgid "Please confirm your Aides-territoires alert"
msgstr "📢 Attention ! Validez maintenant votre alerte Aides-territoires."

msgid "update/"
msgstr "mise-à-jour/"

#, python-format
msgid ""
"Your new bookmark was successfully created. <a href=\"%(url)s\">You will "
"find in in your bookmark list.</a>"
msgstr ""
"Votre alerte a été sauvegardée. <a href=\"%(url)s\">Vous la retrouverez dans "
"votre liste d'alertes.</a>"

msgid "We just sent you an email to validate your address."
msgstr "Nous venons d'envoyer un e-mail pour valider votre adresse."

msgid "We could not create your bookmark because of those errors: {}"
msgstr ""
"Nous n'avons pas pu enregistrer votre alerte à cause de ces erreurs : {}"

msgid "Your bookmark was deleted."
msgstr "Votre alerte a été supprimée."

msgid "The email notification settings was updated."
msgstr "Configuration d'alerte mise à jour."

msgid "Add this aid to the following bundles:"
msgstr "Ajouter cette aide aux listes suivantes :"

msgid "Add this aid to a new bundle:"
msgstr "Ajouter cette aide à une nouvelle liste :"

msgid "Give a name to your new bundle."
msgstr "Donnez un nom à votre nouvelle liste."

msgid "Bundle name"
msgstr "Nom de la liste"

msgid "Bundle"
msgstr "Liste"

msgid "Bundles"
msgstr "Listes"

msgid "The new bundle was created successfuly"
msgstr "Votre nouvelle liste d'aide à été créée."

msgid "Short description"
msgstr "Brève description"

msgid "Theme"
msgstr "Thématique"

msgid "Category"
msgstr "Sous-thématique"

msgid "Aides-Territoires API"
msgstr ""

msgid "API Aide"
msgstr ""

msgid "accounts/"
msgstr "comptes/"

msgid "aids/"
msgstr "aides/"

msgid "backers/"
msgstr "partenaires/"

msgid "programs/"
msgstr "programmes/"

msgid "integration/"
msgstr "integration/"

msgid "stats/"
msgstr "stats/"

msgid "alerts/"
msgstr "alertes/"

msgid "tags/"
msgstr "mots-clés/"

msgid "data/"
msgstr "data/"

msgid "upload/"
msgstr "upload/"

msgid "Emails"
msgstr "Courriels"

msgid "data export"
msgstr "export de données"

msgid "The person who has trigger the export"
msgstr "La personne qui a déclanché l'export"

msgid "exported file"
msgstr "fichier exporté"

msgid "Data export"
msgstr "Export de données"

msgid "<path:object_id>/upload/"
msgstr "<path:object_id>/upload/"

msgid "<path:object_id>/combine/"
msgstr "<path:object_id>/combiner/"

msgid "Perimeter upload"
msgstr "Upload de périmètre"

msgid "Perimeter combine"
msgstr "Combinaison de périmètre"

#, python-brace-format
msgid "The {name} “{obj}” was changed successfully."
msgstr "L’objet {name} « {obj} » a été modifié avec succès."

msgid "We successfully configured the perimeter."
msgstr "Le périmètre a bien été configuré."

msgid "City list (insee codes)"
msgstr "Liste de communes (codes insee)"

msgid "EPCI list (names)"
msgstr "Liste d'EPCIs (noms)"

msgid "Perimeter type"
msgstr "Type de périmètre"

msgid "List of missing city codes:"
msgstr "Liste des codes insee des communes manquants :"

msgid "List of missing EPCI names:"
msgstr "Liste des noms des EPCIs manquants :"

msgid "Perimeters to add"
msgstr "Périmètres à additionner"

msgid "Select a list of perimeters to combines"
msgstr "Sélectionnez une liste de périmètres à combiner"

msgid "Perimeters to substract"
msgstr "Périmètres à soustraire"

msgid "Those perimeters will be substracted from the combined perimeters"
msgstr "Ces périmètres seront enlevés du périmètre combiné."

msgid "EPCI"
msgstr "EPCI"

msgid "Drainage basin"
msgstr "Bassin hydrographique"

msgid "Country"
msgstr "Pays"

msgid "Continent"
msgstr "Continent"

msgid "Ad-hoc"
msgstr "Ad-hoc"

msgid "Scale"
msgstr "Échelle"

msgid "Code"
msgstr "Code"

msgid "Internal usage only, not relevant for Ad-hoc perimeters"
msgstr "Usage interne uniquement, non pertinent pour les périmètres Ad-hoc."

msgid "Contained in"
msgstr "Contenu dans"

msgid "Manually created"
msgstr "Création manuelle"

msgid "The perimeter is visible to users"
msgstr "Le périmètre est visible pour les utilisateurs"

msgid "Zip codes"
msgstr "Codes postaux"

msgid "Is overseas?"
msgstr "En Outre-mer ?"

msgid "Perimeters"
msgstr "Périmètres"

msgid ""
"This file seems invalid.                     Please double-check its content "
"or contact the                     dev team if you feel like it's an "
"error.                     Here is the original error: {}"
msgstr ""
"Ce fichier semble invalide ; merci de vérifier son contenu. Si vous pensez "
"qu'il s'agit d'une erreur, contactez l'équipe de développement. Voici "
"l'erreur d'origine : {}"

msgid "This file is valid, but contains                 duplicates: {}"
msgstr "Ce fichier est valide, mais comporte des doublons: {}"

msgid "legal-mentions/"
msgstr "mentions-légales/"

msgid "confirm-registration-newsletter/"
msgstr "inscription-newsletter-a-confirmer/"

msgid "register-newsletter-success/"
msgstr "inscription-newsletter-succes/"

msgid "verb"
msgstr "verbe"

msgid "actor"
msgstr "auteur"

msgid "target"
msgstr "cible"

msgid "action object"
msgstr "object de l'action"

msgid "description"
msgstr "description"

msgid "logs"
msgstr "logs"

# This must be the same translation than the "/validate/" url
msgid "<slug:token>/validate/"
msgstr "<slug:token>/validation/"

msgid "programs/<slug:slug>/"
msgstr "programmes/<slug:slug>/"

msgid "backers/<int:pk>/"
msgstr "partenaires/<int:pk>/"

msgid "backers/<int:pk>-<str>/"
msgstr "partenaires/<int:pk>-<str>/"

msgid "Content"
msgstr "Contenu"

msgid "WARNING! DON'T CHANGE url of pages in the main menu."
msgstr "ATTENTION ! NE PAS CHANGER l'url des pages du menu principal."

msgid ""
"This will be displayed in SERPs. Keep it under 60 characters. Leave empty "
"and we will reuse the page title."
msgstr ""
"Le titre qui sera affiché dans les SERPs. Il est recommandé de le garder < "
"60 caractères. Laissez vide pour réutiliser le titre de la page."

msgid "Logo"
msgstr "Logo"

msgid "Will only appear in search results. 300 chars. max."
msgstr "300 caractères max. Résultats de recherche uniquement."

msgid "Style customization"
msgstr "Personnalisation du style"

msgid "Form customization"
msgstr "Personnalisation du formulaire"

msgid "A collectivity"
msgstr "Une collectivité"

msgid "Intercommunality"
msgstr "Intercommunalité"

msgid "An other beneficiary"
msgstr "Un autre bénéficiaire"

msgid "Association"
msgstr "Association"

msgid "Private company"
msgstr "Entreprise privée"

msgid "Farmer"
msgstr "Agriculteur"

msgid "Your are seeking aids for…"
msgstr "La structure pour laquelle vous recherchez des aides est…"

msgid "Page content"
msgstr "Contenu de la page"

msgid "Full description of the page. Will be displayed above results."
msgstr ""
"Description complète de la page. Sera affichée au dessus des résultats."

msgid "More content"
msgstr "Contenu additionnel"

msgid "Hidden content, only revealed on a `See more` click."
msgstr "Contenu caché, révélé au clic sur le bouton « Voir plus »."

msgid "You need to select at least one search form filter."
msgstr ""
"Vous devez sélectionner au moins un filtre pour le formulaire de recherche."

msgid "You need to select less than four search form filters."
msgstr ""
"Vous ne devez pas sélectionner plus de trois filtres pour le formulaire de "
"recherche."

msgid "The main displayed title."
msgstr "Le titre principal."

msgid "A shorter, more concise title."
msgstr "Un titre plus concis, pour affichage spécifique"

msgid ""
"This part is used in the url. DON't change this for existing pages. MUST be "
"lowercase for minisites."
msgstr ""
"Cette partie est utilisée dans l'url. NE PAS CHANGER pour une page "
"existante. DOIT être en minuscule pour les sites partenaires."

msgid "Additional page content"
msgstr "Contenu additionnel"

msgid "Hidden content, revealed with a `See more` button"
msgstr "Contenu révélé au clic sur le bouton « Voir plus »."

msgid "The search paramaters url"
msgstr "Les paramètres de recherche en format url"

msgid "Meta image"
msgstr "Image (meta)"

msgid "Make sure the file is at least 1024px long."
msgstr "Vérifiez que l'image a une largeur minimale de 1024px"

msgid "Color 1"
msgstr "Couleur 1"

msgid "Main background color"
msgstr "Couleur du fond principal"

msgid "Color 2"
msgstr "Couleur 2"

msgid "Search form background color"
msgstr "Couleur du formulaire de recherche"

msgid "Color 3"
msgstr "Couleur 3"

msgid "Buttons and title borders color"
msgstr "Couleur des boutons et bordures de titres"

msgid "Color 4"
msgstr "Couleur 4"

msgid "Link colors"
msgstr "Couleur des liens"

msgid "Color 5"
msgstr "Couleur 5"

msgid "Footer background color"
msgstr "Couleur de fond du pied de page"

msgid "Logo link"
msgstr "Lien associé au logo"

msgid "The url for the partner's logo link"
msgstr "L'url vers laquelle renvoie un clic sur le logo partenaire"

msgid "Show categories field?"
msgstr "Montrer le champ « thématiques » ?"

msgid "Show audience field?"
msgstr "Montrer le champ « structure » ?"

msgid "Show perimeter field?"
msgstr "Montrer le champ « territoire » ?"

msgid "Show mobilization step filter?"
msgstr "Montrer le champ « avancement du projet » ?"

msgid "Show aid type filter?"
msgstr "Montrer le champ « nature de l'aide » ?"

msgid "Search page"
msgstr "Recherche personnalisée"

msgid "Search pages"
msgstr "Recherches personnalisées"

msgid "form/"
msgstr "formulaire/"

msgid "audience/"
msgstr "audience/"

msgid "perimeter/"
msgstr "territoire/"

msgid "theme/"
msgstr "thème/"

msgid "category/"
msgstr "catégorie/"

msgid "Event"
msgstr "Événement"

msgid "Value"
msgstr "Valeur"

msgid "Events"
msgstr "Événements"

msgid "Number of aids"
msgstr "Nombre d'aides"

msgid "Tag"
msgstr "Mot clé"

msgid "Publish an aid"
msgstr "Publier une aide"

msgid "Drafts"
msgstr "Brouillons"

msgid "Reviewable"
msgstr "En revue"

msgid "Imported"
msgstr "Importé"

msgid "Draft aids"
msgstr "Aides en brouillon"

msgid "Log out"
msgstr "Déconnexion"

msgid "Aid backers"
msgstr "Porteur·s d'aides"

msgid "Publish your aids now !"
msgstr "Diffusez vos aides dès maintenant !"

msgid "Login"
msgstr "Connectez-vous"

msgid "Register"
msgstr "Inscrivez-vous"

msgid "Publish new aids"
msgstr "Publier des aides"

msgid "Data and api"
msgstr "Données et API"

msgid "Legal mentions"
msgstr "Mentions légales"

msgid "Source code"
msgstr "Code source"

msgid ""
"We <strong>could not process</strong> your form because it contains some "
"errors. Please check your submission below and fix all errors before trying "
"again."
msgstr ""
"Nous <strong>n'avons pas pu traiter</strong> votre formulaire car les "
"données saisies sont invalides et / ou incomplètes. Merci de bien vouloir "
"vérifier votre saisie et corriger les erreurs avant de réessayer."

msgid "Toggle main menu"
msgstr "Afficher / masquer le menu"

msgid "City, department, region, EPCI…"
msgstr "Votre ville, intercommunalité, département…"

msgid "Type a few characters to see some suggestions."
msgstr "Saisissez quelques caractères pour des suggestions."

msgid "Select program(s)"
msgstr "Sélectionnez un programme"

msgid "Choose backer(s) among the list."
msgstr "Sélectionnez le·s porteur·s"

msgid "Choose instructor(s) among the list."
msgstr "Sélectionnez le·s instructeur·s parmi la liste."

msgctxt "js_catalog"
msgid "What kind of aids are you looking for?"
msgstr "Quel·s type·s d\\'aide cherchez-vous ?"

msgctxt "js_catalog"
msgid "When to mobilize the aid?"
msgstr "Quand mobiliser l\\'aide ?"

msgctxt "js_catalog"
msgid "The aid is destined to…"
msgstr "L\\'aide est destinée à…"

msgid "Who can apply to this aid?"
msgstr "Qui peut prétendre à cette aide ?"

# This line is embedded in a js string, hence we have to prefix
# the quote with a slash
msgid "The current url was successfully copied to clipboard."
msgstr "L\\'url courante a été copiée dans le presse-papier."

# This line is embedded in a js string, hence we have to prefix
# the quote with a slash
msgid "Sorry, we could not copy automatically."
msgstr "Désolé, nous n\\'avons pu effectuer la copie automatiqument."

msgid "Please wait"
msgstr "Merci de patienter"

msgid "Done"
msgstr "Fait"

msgid "Done! Check your mailbox for search results."
msgstr "Vous devriez avoir reçu votre recherche par e-mail."

msgid "It seems something went wrong. Please try again in a few seconds."
msgstr "Il semble que quelque chose se soit mal passé. Merci de réessayer."

msgid "Are you sure you want to quit? You might lose some changes."
msgstr ""
"Êtes-vous certain·e de vouloir quitter cette page ? Vos modifications seront "
"perdues."

msgid "No results were found."
msgstr "Aucun résultat trouvé."

msgid "See contacts and full description"
msgstr "Voir les contacts et le descriptif complet"

msgid "Add a new instructor if different from financer"
msgstr "Ajouter un instructeur s\\'il est différent du porteur"

msgid "See more details"
msgstr "Voir plus de détails"

msgid "See less details"
msgstr "Voir moins de détails"

msgid "Your profile"
msgstr "Votre profil"

msgid "Update your contributor profile"
msgstr "Mettre à jour votre profil contributeur"

msgid "Become a contributor"
msgstr "Devenir contributeur"

msgid "Are you a contributor?"
msgstr "Vous êtes contributeur·ice ?"

msgid "My portfolio"
msgstr "Mon portefeuille d'aides"

msgid "Publish a new aid"
msgstr "Publier une aide"

msgid "Search results pages"
msgstr "Pages de résultats"

msgid "First"
msgstr "Premier"

msgid "Previous"
msgstr "Précédent"

#, python-format
msgid "Page %(current_page)s of %(total_pages)s"
msgstr "Page %(current_page)s sur %(total_pages)s"

msgid "Next"
msgstr "Suivant"

msgid "Last"
msgstr "Dernier"

msgid "Contributor profile"
msgstr "Profil contributeur"

msgid "Home"
msgstr "Accueil"

msgid "Fill out the required data"
msgstr "Remplir les données requises"

msgid ""
"You have a contributor account. Fill in the form below to update your "
"profile."
msgstr ""
"Vous bénéficiez d’un compte contributeur. Vous pouvez mettre à jour vos "
"informations ci-dessous."

msgid "We will use this data to help validate the aids your contribute."
msgstr ""
"Ces informations nous sont essentielles pour garantir la qualité des données "
"présentes sur le site."

msgid "Update your personal data"
msgstr "Mettre à jour vos données"

msgid "Log in to your contributor account"
msgstr "Connexion à votre compte contributeur"

#, python-format
msgid ""
"Have you forgotten your password? <a href=\"%(password_reset_url)s\"> "
"Request a new one.</a>"
msgstr ""
"Avez-vous oublié votre mot de passe ? <a href=\"%(password_reset_url)s"
"\">Vous pouvez en demander un nouveau.</a>"

msgid "Something went wrong"
msgstr "Quelque chose s'est mal passé"

msgid "Sorry, it looks like something went wrong. We could not log you in."
msgstr ""
"Désolé, il semble que quelque chose se soit mal passé. Nous n'avons pu "
"accéder à votre demande de connexion."

#, python-format
msgid "You will <a href=\"%(login_url)s\">have to try again.</a>"
msgstr "Vous allez <a href=\"%(login_url)s\">devoir réessayer.</a>"

msgid "Password reset"
msgstr "Récupération du mot de passe"

msgid "Forgot your password?"
msgstr "Mot de passe oublié ?"

msgid "Request a new one"
msgstr "En demander un nouveau"

msgid "Request a new password"
msgstr "Demander un nouveau mot de passe"

#, python-format
msgid ""
"Don't have an account yet? <a href=\"%(register_url)s\">Proceed to the "
"registration form.</a>"
msgstr ""
"Vous n'avez pas encore de compte ? <a href=\"%(register_url)s\">Rendez-vous "
"au formulaire d'inscription.</a>"

msgid "Your log in request was acknowledged"
msgstr "Votre demande a été prise en compte"

msgid ""
"<strong>Provided that the email you submitted is associated to an account</"
"strong>, we sent you an email with an access link. Check your mailbox and "
"click on the link to log in to your account."
msgstr ""
"<strong>Si l'adresse e-mail renseignée est bien associée à un compte</"
"strong>, nous allons vous envoyer un e-mail contenant un lien de connexion. "
"Vérifiez votre messagerie et cliquez sur le lien reçu pour accéder à votre "
"compte."

#, python-format
msgid ""
"Don't see the email? Try the following:<ul> <li>make sure you logged in with "
"the address associated with your account;</li> <li>check your spam folder;</"
"li> <li>wait a few minutes <a href=\"%(login_url)s\">and try again</a>;</li> "
"</ul>"
msgstr ""
"Si vous ne recevez pas d'e-mail, essayez les solutions suivantes :<ul>\n"
"<li>vérifiez que vous utilisez l'adresse exacte associée à votre compte ;</"
"li>\n"
"<li>vérifiez vos spams ;</li>\n"
"<li>attendez quelques secondes <a href=\"%(login_url)s\">et réessayez</a> ;</"
"li></ul>"

msgid ""
"If you can't log in, <a href=\"mailto:aides-territoires@beta.gouv.fr\"> "
"please contact us</a>."
msgstr ""
"Si vous n'arrivez pas à vous connecter, <a href=\"mailto:aides-"
"territoires@beta.gouv.fr\">n'hésitez pas à nous contacter</a>."

msgid "Update your profile"
msgstr "Mettre à jour votre profil"

#, python-format
msgid ""
"<p> <span class=\"fas fa-lightbulb\"></span> You have a contributor account. "
"<a href=\"%(contributor_profile_url)s\"> To update your contributor profile, "
"please proceed to the specific page. </a> </p>"
msgstr ""
"<p> <span class=\"fas fa-lightbulb\"></span> Vous bénéficiez d'un compte "
"contributeur. <a href=\"%(contributor_profile_url)s\">Pour mettre à jour "
"votre profil contributeur, rendez-vous sur la page dédiée.</a></p>"

msgid "Create an account to broadcast your aids"
msgstr "Créez un compte pour diffuser vos aides"

msgid ""
"<span class=\"fas fa-exclamation-circle\"></span> Only create an account "
"<strong>if you are an aid backer</strong> and want to broadcast your aids "
"with us."
msgstr ""
"<span class=\"fas fa-exclamation-circle\"></span>\n"
"Les contributeurs sont les acteurs qui référencent les aides et non ceux qui "
"les reçoivent."

#, python-format
msgid ""
"If you want to browse our aids catalog, <a href=\"%(search_url)s\"> use our "
"search form</a>."
msgstr ""
"Si vous souhaitez bénéficier des aides financières et en ingénierie des "
"porteurs, <a href=\"%(search_url)s\">utilisez notre recherche</a>."

#, python-format
msgid ""
"Do you already have an account? <a href=\"%(login_url)s\">Proceed to the "
"login form.</a>"
msgstr ""
"Vous disposez déjà d'un compte ? <a href=\"%(login_url)s\">Rendez-vous sur "
"la page de connexion.</a>"

msgid "Personal data"
msgstr "Informations personnelles"

msgid "Professional data"
msgstr "Informations professionnelles"

#, python-format
msgid ""
"By registering an account, you acknowledge that your data will be processed "
"<a href=\"%(legal_mentions_url)s\" target=\"_blank\"> according to our "
"privacy policy</a>."
msgstr ""
"En créant un compte, vous acceptez que vos données soient traitées <a href="
"\"%(legal_mentions_url)s\" target=\"_blank\"> en accord avec notre politique "
"de confidentialité</a>."

msgid "Create an account"
msgstr "Créer un nouveau compte"

msgid ""
"Do you have a problem to register? <a href=\"mailto:aides-territoires@beta."
"gouv.fr\">Please contact us.</a>"
msgstr ""
"Si vous n'arrivez pas à vous inscrire, <a href=\"mailto:aides-"
"territoires@beta.gouv.fr\">n'hésitez pas à nous contacter</a>."

msgid "You registered successfully"
msgstr "Compte créé"

msgid "Thank you for registering an account"
msgstr "Merci d'avoir créé un compte"

msgid ""
"<strong>One more step is required before your account is active</strong> : "
"check your mailbox and click on the confirmation link."
msgstr ""
"<strong>Une étape supplémentaire est nécessaire avant d'activer votre "
"compte</strong> : consultez votre messagerie et cliquez sur le lien de "
"confirmation."

#, python-format
msgid ""
"Don't see the email? Try the following:<ul> <li>make sure there was not any "
"typo in the email address you provided;</li> <li>check your spam folder;</"
"li> <li>wait for a few minutes <a href=\"%(register_url)s\">and try again</"
"a>;</li> </ul>"
msgstr ""
"Si vous ne recevez pas d'e-mail, essayez les solutions suivantes :<ul>\n"
"<li>vérifiez l'exactitude de l'adresse e-mail saisie ;</li>\n"
"<li>vérifiez vos spams ;</li>\n"
"<li>attendez quelques secondes <a href=\"%(register_url)s\">et réessayez</"
"a> ;</li></ul>"

msgid ""
"If you can't register, <a href=\"mailto:aides-territoires@beta.gouv.fr\"> "
"please contact us</a>."
msgstr ""
"Si vous n'arrivez pas à vous inscrire, <a href=\"mailto:aides-"
"territoires@beta.gouv.fr\">n'hésitez pas à nous contacter</a>."

msgid "Amendment merge"
msgstr "Intégration d'amendement"

#, python-format
msgid "By %(author_name)s on %(date)s"
msgstr "Par %(author_name)s le %(date)s"

msgid "Author:"
msgstr "Auteur "

msgid "Email:"
msgstr "Courriel :"

msgid "ND"
msgstr "NC"

msgid "Organization:"
msgstr "Organisme :"

msgid "This form makes it possible to edit the aid targeted by the amendment."
msgstr ""
"Ce formulaire permet de modifier des aides touchées par des amendements."

msgid ""
"Only the fields that are different between the original data and the amended "
"data are shown. It means that the form can show some fields that were "
"<strong> not amended</strong> by the user if the original aid was modified "
"after the amendment was suggested."
msgstr ""
"Seuls les champs qui diffèrent entre l'aide originale et la donnée modifiée "
"sont affichés. Cela signifie que certains champs qui n'ont <strong>pas été "
"amendés</strong> par l'utilisateur peuvent apparaître ici si l'aide "
"originale a été modifiée depuis la création de l'amendement."

msgid ""
"For each field, we show: 1/ the form input with the current data and 2/ the "
"modification that was suggested."
msgstr ""
"Pour chaque champ sont affichés 1/ le champ de formulaire pré-rempli avec la "
"donnée actuelle et 2/ les différences avec la valeur suggérée."

msgid "See the aid detail"
msgstr "Voir le détail de l'aide"

msgid "Admin edit"
msgstr "Éditer dans l'admin"

msgid "The user left this comment:"
msgstr "L'utilisateur·ice a laissé ce commentaire :"

msgid "Update the aid and discard the amendment"
msgstr "Mettre à jour l'aide et supprimer l'amendement"

msgid "Cancel and go back to the amendment list"
msgstr "Annuler et revenir à la liste des amendements"

msgid "Contains the following perimeters"
msgstr "Contient les périmètres suivants"

msgid "Toggle perimeters"
msgstr "Afficher / masquer les périmètres"

msgid "This does not contain any other perimeter"
msgstr "Ne contient pas d'autres périmètres"

msgid "Combine perimeters"
msgstr "Combiner des périmètres"

msgid "Upload perimeter list"
msgstr "Uploader la liste des périmètres"

#, python-format
msgid " By %(filter_title)s "
msgstr "Par %(filter_title)s "

msgid "Remove"
msgstr "Supprimer"

msgid "Combine"
msgstr "Combiner"

msgid ""
"Use this form to set this perimeter as a combination of other perimeters. "
"Watch out, the current perimeter settings will be reset."
msgstr ""
"Utilisez ce formulaire pour configurer ce périmètre comme une combinaison "
"d'autres périmètres. Attention, la configuration actuelle sera remise à zéro."

msgid "Submit"
msgstr "Envoyer"

msgid "Upload"
msgstr "Uploader"

msgid ""
"Use this form to upload the list of cities or EPCIs contained in the "
"selected <em>ad-hoc</em> perimeter.<br /> - For cities: the file must be a "
"list of insee codes (one per line) for french cities<br /> - For EPCIs: the "
"file must of a list of EPCI names (one per line)"
msgstr ""
"Utilisez ce formulaire pour spécifier la liste des communes ou EPCIs "
"contenues dans le périmètre <em>ad-hoc</em>.<br />- Communes : le fichier "
"doit contenir les codes insee (un par ligne) des communes<br />- EPCIs : le "
"fichier doit contenir le nom (un par ligne) des EPCIs"

msgid "or"
msgstr "ou"

msgid "Send file"
msgstr "Envoyer le fichier"

msgid "This aid was published by a certified account."
msgstr "Cette aide est directement publiée par la structure qui la porte."

msgid "Corporate"
msgstr "Privé"

msgid "Subvention rate"
msgstr "Taux de subvention"

msgid "Min:"
msgstr "Min :"

msgid "Max:"
msgstr "Max :"

msgid "Calendar"
msgstr "Calendrier"

msgid "Opening:"
msgstr "Ouverture :"

msgid "Deadline:"
msgstr "Échéance :"

msgid "Aid edition"
msgstr "Édition de l'aide"

msgid "Search"
msgstr "Recherche"

#, python-format
msgid "<span class=\"result-count\">%(nb_aids)s results</span>"
msgstr "<span class=\"result-count\">%(nb_aids)s résultats</span>"

msgid "For:"
msgstr "Pour :"

msgid "Save this aid"
msgstr "Sauvegarder cette aide"

#, python-format
msgid ""
"You can <a href=\"%(bundle_url)s\">manage your bundles on the dedicated "
"page</a>."
msgstr ""
"Vous pouvez <a href=\"%(bundle_url)s\">gérer vos listes d'aides sur la page "
"dédiée</a>."

#, python-format
msgid ""
"You need to be logged in to save aids in custom bundles. <a href="
"\"%(login_url)s\">Proceed to the login form</a> or <a href=\"%(register_url)s"
"\">sign up for a new account</a>."
msgstr ""
"Vous devez être identifé·e pour utiliser les listes d'aides. <a href="
"\"%(login_url)s\">Rendez-vous sur le formulaire de connexion</a> ou <a href="
"\"%(register_url)s\">enregistrez un nouveau compte</a>."

msgid "Preview your aid"
msgstr "Prévisualisation de l'aide"

msgid "Close"
msgstr "Fermer"

msgid "Create an alert"
msgstr "Créer une alerte"

msgid "We could not find any results."
msgstr "Nous n'avons pu trouver aucun résultat."

msgid "Filter results"
msgstr "Filtrer les résultats"

msgid "New search"
msgstr "Nouvelle recherche"

msgid "More filters"
msgstr "Plus de critères"

msgid "Share this aid"
msgstr "Partager cette aide"

msgid "Copy the current url to clipboard"
msgstr "Copier l'url dans le presse-papier"

msgid "Advanced search"
msgstr "Recherche avancée"

msgid "Results"
msgstr "Résultats"

msgid "More search filters"
msgstr "Plus de critères"

msgid "Find aids"
msgstr "Trouver des aides"

msgid "Your search"
msgstr "Votre recherche"

msgid "All aids"
msgstr "Toutes les aides"

msgid "Aid detail"
msgstr "Détail de l'aide"

msgid "Amend"
msgstr "Amender"

msgid "Amend an aid"
msgstr "Amender une aide"

msgid "Info"
msgstr "Information"

msgid ""
"You have the possibility to <strong>suggest amendments</strong> to the "
"present data. Your modifications will not be published until they are "
"<strong> reviewed by an administrator</strong>."
msgstr ""
"Vous avez la possibilité de <strong>suggérer des amendements</strong> aux "
"données présentes. Vos modifications ne seront <strong>pas publiées avant "
"d'avoir été revues par un·e administrateur</strong>."

msgid "Thank you for your contribution."
msgstr "Merci pour votre contribution."

msgid "Suggest some modifications"
msgstr "Suggérez des modifications"

msgid "Tell us about yourself"
msgstr "Dites-nous en plus sur vous"

msgid "Tell us more about your amendment"
msgstr "Dites-nous en plus"

msgid "Suggest amendments"
msgstr "Suggérer des modifications"

msgid "Cancel and go back to the aid detail"
msgstr "Annuler et revenir au détail de l'aide"

msgid "My published aids"
msgstr "Mes aides publiées"

msgid ""
"<span class=\"fas fa-exclamation-circle\"></span> Before being published, "
"your aid <strong>must be reviewed by an administrator</strong>."
msgstr ""
"<span class=\"fas fa-exclamation-circle\"></span>\n"
"Votre aide devra être <strong>revue par un administrateur</strong> avant "
"publication."

msgid ""
"You can create your aid and <strong>ask for publication</strong> right away, "
"or <strong>save it as a draft</strong>."
msgstr ""
"Vous pouvez créer votre aide et <strong>demander la publication "
"immédiatement</strong>, ou <strong>l'enregistrer en tant que brouillon</"
"strong>."

msgid ""
"<span class=\"fas fa-exclamation-circle\"></span> Your aid <strong>will not "
"be published</strong> until it is reviewed by an administrator."
msgstr ""
"<span class=\"fas fa-exclamation-circle\"></span>\n"
"Votre aide <strong>ne sera pas publiée</strong> tant qu'elle n'aura pas été "
"revue par un administrateur."

msgid "Save and request publication"
msgstr "Enregistrer et demander la publication"

msgid "Save as a draft"
msgstr "Enregistrer en brouillon"

msgid "Cancel"
msgstr "Annuler"

msgid ""
"Warning! This aid is <strong>currently not published</strong>. You can only "
"see it because you are the author."
msgstr ""
"Attention ! Cette aide <strong>n'est actuellement pas affichée sur le site</"
"strong>. Vous pouvez la prévisualiser parce que vous en êtes l'auteur·e."

msgid ""
"Warning! This aid is <strong>no longer available</strong>. It is still "
"displayed for historical purpose."
msgstr ""
"Attention ! Cette aide n'est <strong>plus disponible</strong>. Cette page "
"restera accessible pour archivage."

msgid "Call for project"
msgstr "Appel à projet"

msgid "Call for expression of interest"
msgstr "Appel à manifestation d'intérêt"

msgid "Data origin"
msgstr "Origine de la donnée"

msgid "This aid was imported from another data stream."
msgstr "Cette aide provient d'une source de données tierce"

msgid "NA"
msgstr "ND"

msgid "Import share license"
msgstr "License de partage"

msgid "Last update"
msgstr "Dernière mise à jour"

msgid "Global presentation"
msgstr "Présentation générale"

msgid "No detailed description was submitted."
msgstr "Aucune description détaillée n'a été renseignée."

msgid "Aid targeted area"
msgstr "Zone géographique couverte par l'aide"

msgid "Eligibility criteria"
msgstr "Critères d'éligibilité"

msgid "The aid can be mobilized during…"
msgstr "Dispositif applicable pour un projet"

msgid "Other eligibility criterias"
msgstr "Autres critères d'éligibilité"

msgid "Going further"
msgstr "Aller plus loin"

msgid "Link to full description"
msgstr "Lien vers un descriptif complet"

msgid "Suggest a modification"
msgstr "Suggérer des modifications"

msgid "Total number of hits"
msgstr "Nombre de vues total des aides depuis la première publication"

msgid "Number of hits in the last 30 days"
msgstr "Nombre de vues total des aides sur les 30 derniers jours"

msgid "Click on the column name to order"
msgstr "Cliquer sur le nom d'une colonne pour trier"

msgid "Your list of published aids"
msgstr "La liste de vos aides publiées"

msgid "Created on"
msgstr "Créée le"

msgid "Last modified"
msgstr "Modifiée le"

msgid "Hits"
msgstr "Vues"

msgid "Search count"
msgstr "Recherches"

msgid "Rank"
msgstr "Ordre"

msgid "Edit an aid"
msgstr "Modifiez une aide"

msgid ""
"This aid is <strong>currently not displayed on the site</strong>. You can "
"send it to publication by requesting a review by an administrator."
msgstr ""
"Cette aide <strong>n'est actuellement pas affichée sur le site</strong>. "
"Vous pouvez l'envoyer pour publication en demandant une revue par un "
"administrateur."

msgid "Send to publication"
msgstr "Demander la publication"

msgid "You will be able to keep editing your aid."
msgstr "Vous pourrez continuer à modifier votre aide."

msgid ""
"Pending approval by an administrator, this aid <strong>will be published "
"anytime soon</strong>."
msgstr ""
"Sous réserve de validation par un administrateur, <strong>cette aide sera "
"publiée sous peu</strong>."

msgid "Cancel review"
msgstr "Annuler la revue"

msgid "You will be able to submit your aid for review later on."
msgstr "Vous pourrez à nouveau demander une revue pour publication plus tard."

msgid "You are editing a published aid. Please proceed with caution."
msgstr ""
"Vous éditez actuellement une aide publiée. Merci de procéder avec prudence."

msgid "Unpublish right now"
msgstr "Dépublier immédiatement"

msgid "You will need to request a new review to re-publish your aid."
msgstr ""
"Vous devrez demander une revue par un administrateur pour re-publier votre "
"aide."

msgid "Preview"
msgstr "Prévisualisation"

msgid "Check how your aid will appear to our users."
msgstr "Vérifiez le rendu de votre aide pour notre public."

msgid "Preview the aid"
msgstr "Prévisualiser cette aide"

msgid "Delete the aid"
msgstr "Suppression de l'aide"

msgid ""
"By clicking the button below, you will delete this aid. This action cannot "
"be undone."
msgstr ""
"En cliquant sur le bouton ci-dessous, vous supprimerez définitivement votre "
"aide. Il n'y a pas d'annulation possible."

msgid "I understand"
msgstr "Je comprends"

msgid "Delete this aid"
msgstr "Supprimer cette aide"

msgid "Save changes"
msgstr "Enregistrer vos modifications"

msgid "Copy this aid"
msgstr "Dupliquer cette aide"

msgid "Back to your portfolio"
msgstr "Retour à votre portefeuille d'aides"

msgid "Receive new aids before everyone!"
msgstr "Recevez en priorité les nouvelles aides !"

#, python-format
msgid ""
"By using this feature, you acknowledge that your data will be processed <a "
"href=\"%(legal_mentions_url)s\" target=\"_blank\"> according to our privacy "
"policy</a>."
msgstr ""
"En utilisant cette fonctionnalité, vous acceptez que vos données soient "
"traitées <a href=\"%(legal_mentions_url)s\" target=\"_blank\"> en accord "
"avec notre politique de confidentialité</a>."

msgid "Alert deletion"
msgstr "Suppression d'alerte"

msgid "Confirm the alert deletion"
msgstr "Confirmez la suppression de l'alerte"

#, python-format
msgid ""
"You are about to delete the alert \"%(alert_title)s\". Are you sure you want "
"to continue?"
msgstr ""
"Vous êtes sur le point de supprimer l'alerte « %(alert_title)s ». Êtes vous "
"certain·e de vouloir continuer ?"

msgid "Yes, delete this alert now"
msgstr "Oui, supprimer cette alerte"

msgid "Alert validation"
msgstr "Validation d'alerte"

msgid "Confirm your alert creation"
msgstr "Confirmez la création de l'alerte"

#, python-format
msgid ""
"Click on the following button to confirm the creation of the "
"\"%(alert_title)s\" alert."
msgstr ""
"Cliquez sur le bouton suivant pour confirmer la création de l'alerte "
"« %(alert_title)s »."

msgid ""
"Once the alert is validated, you will receive emails according to the "
"selected frequency whenever new aids corresponding to the alert are "
"published."
msgstr ""
"Une fois l'alerte validée, vous recevrez à la fréquence choisie des e-mails "
"listant les nouvelles aides correspondantes à votre recherche."

msgid "Confirm alert creation"
msgstr "Confirmez la création de l'alerte"

msgid "Aid bundles"
msgstr "Listes d'aides"

msgid "My aid bundles"
msgstr "Mes listes d'aides"

msgid ""
"You don't have any aid bundle yet. To create one, just browse aids normally "
"and use the \"Add to a bundle\" button."
msgstr ""
"Vous n'avez créé aucune liste d'aides personnalisée pour le moment. Pour en "
"créer une, consultez la page de n'importe quelle aide et utilisez le bouton "
"« Ajouter à une liste »."

msgid "Create new bundle"
msgstr "Créer une nouvelle liste"

msgid "Select a bundle on the menu to see the associated aids."
msgstr ""
"Sélectionnez une liste dans le menu pour consulter les aides associées."

msgid "Data export and API"
msgstr "API et réutilisation des données"

msgid ""
"Leave your email to be informed in priority about new aids for your "
"territory."
msgstr ""
"Laissez votre email pour être informé·e en priorité des nouvelles aides pour "
"votre territoire."

msgid "Register to the mailing-list"
msgstr "S'inscrire à la lettre d'information"

msgid "You have successfully subscribed"
msgstr "Vous êtes abonné"

msgid "Your subscription is now confirmed"
msgstr "Votre inscription est confirmée"

msgid ""
"You have successfully subscribed to the ADDNA x Aides-territoires alert "
"system."
msgstr ""
"Vous avez confirmé votre abonnement aux alertes ADDNA x Aides-territoires."

#, python-format
msgid ""
"If you want to know more, <a href=\"%(legal_mentions_url)s\"> check out our "
"terms of service</a>."
msgstr ""
"Si vous souhaitez en savoir plus, vous pouvez <a href="
"\"%(legal_mentions_url)s\">consulter nos mentions légales</a>."

msgid ""
"You can now <a href=\"https://addna.aides-territoires.beta.gouv.fr/\"> visit "
"the custom ADDNA page on Aides-territoires</a>."
msgstr ""
"Rendez-vous sur <a href=\"https://addna.aides-territoires.beta.gouv.fr/\">la "
"page dédiée de l'ADDNA sur Aides-territoires</a>."

msgid "Subscription confirmed"
msgstr "Inscription confirmée"

msgid "Your subscription was confirmed"
msgstr "Votre inscription est confirmée"

msgid ""
"Your subscription to the Aides-territoires mailing-list is now confirmed."
msgstr "Votre inscription à la newsletter Aides-territoires est confirmée."

msgid "You will keep being among the first informed of our news."
msgstr ""
"Vous continuerez à être les premiers informés de l'actualité Aides-"
"territoires."

msgid "You can now:"
msgstr "Vous pouvez désormais :"

msgid "go back to the home page;"
msgstr "retourner à la page d'accueil ;"

msgid ""
"check for our legal mentions for informations about our data protection "
"policy."
msgstr ""
"consulter nos mentions légales pour obtenir des informations sur notre "
"politique de protection des données."

msgid "Please confirm your subscription"
msgstr "Merci de confirmer votre inscription"

msgid ""
"Your mailing-list registration was taken into account. You still need to "
"click the confirmation link in the mail you are about to receive."
msgstr ""
"Afin de finaliser votre inscription, il vous reste à cliquer sur le lien de "
"confirmation présent dans l'e-mail que vous allez recevoir."

msgid ""
"Check for our legal mentions for informations about our data protection "
"policy."
msgstr ""
"Consultez nos mentions légales pour obtenir des informations sur notre "
"politique de protection des données."

msgid "Or go back to the home page."
msgstr "Ou retournez à la page d'accueil."

msgid "Confirm your subscribtion"
msgstr "Merci de confirmer votre inscription"

msgid ""
"<strong>Your mailing-list registration was taken into account. You still "
"need to click the confirmation link in the mail you are about to receive.</"
"strong>"
msgstr ""
"Afin de finaliser votre inscription, il vous reste à cliquer sur le lien de "
"confirmation présent dans l'e-mail que vous allez recevoir."

msgid "Thank you for subscribing to the newsletter"
msgstr "Merci pour votre abonnement à la newsletter"

msgid ""
"<strong>Your subscription to the newsletter has been registered.</strong>"
msgstr "<strong>Votre abonnement à la newsletter a été enregistré.</strong>"

msgid "Do you want to extend your search&nbsp;?"
msgstr "Vous souhaitez élargir votre recherche&nbsp;?"

msgid ""
"Find all aids for all beneficiaries and all themes in <a href=\"https://"
"aides-territoires.beta.gouv.fr/\">Aides-territoires</a>&nbsp;!"
msgstr ""
"Retrouvez l’ensemble des dispositifs pour tous les bénéficiaires et toutes "
"les thématiques sur <a href=\"https://aides-territoires.beta.gouv.fr/\"> "
"Aides-territoires</a>&nbsp;!"

msgid "Reset filters"
msgstr "Réinitialiser"

msgid "All aid programs"
msgstr "Tous les programmes d'aides"

msgid "Search – Audience"
msgstr "Recherche – Audience"

msgid "Your structure"
msgstr "La structure"

msgid "Your perimeter"
msgstr "Le territoire"

msgid "Your themes"
msgstr "Les thématiques d'aides"

msgid "Your categories"
msgstr "Les sous-thématiques d'aides"

msgid "Skip to the next step"
msgstr "Passer cette étape"

msgid "Search – Categories"
msgstr "Recherche – Catégories"

#, python-format
msgid "<span class=\"counter\">%(total_aids)s</span> aids match your research"
msgstr ""
"<span class=\"counter\">%(total_aids)s</span> aides correspondent à votre "
"recherche"

msgid "Refine those results by selecting categories"
msgstr "Affinez ces résultats en sélectionnant des sous-thématiques"

msgid "Back to previous step"
msgstr "Revenir en arrière"

msgid "Search – Perimeter"
msgstr "Recherche – Périmètre"

msgid "Search – Theme"
msgstr "Recherche – Thématique"

msgid "In what themes are you interested in?"
msgstr "Dans quelles thématiques recherchez-vous ?"

msgid "Public stats"
msgstr "Statistiques publiques"

msgid "Available aids"
msgstr "Aides disponibles"

msgid "Published aids that are still open."
msgstr "Aides publiées et toujours ouvertes aux candidatures"

msgid "Sent alerts"
msgstr "Alertes envoyées"

msgid "Emails sent with new alerts notification"
msgstr "E-mails d'alertes « nouvelles aides »"

msgid "Viewed aids"
msgstr "Aides vues"

msgid "Top viewed aids"
msgstr "Aides les plus vues"

msgid "Aids viewed within the last 30 days"
msgstr "Nombre d'aides vues pendant les 30 derniers jours"

msgid "Aids viewed within the last 7 days"
msgstr "Nombre d'aides vues pendant les 7 derniers jours"

msgid "Total number of views"
msgstr "Nombre de vues total"

msgid "Since the launch of the page on"
msgstr "Depuis le lancement de le page le"

msgid "Number of views within the last 30 days"
msgstr "Nombre de vues pendant les 30 derniers jours"

msgid "Number of views within the last 7 days"
msgstr "Nombre de vues pendant les 7 derniers jours"

msgid "Organizations that are financing or instructing aids"
msgstr "Organisations qui financent ou instruisent des aides"

msgid "All tags"
msgstr "Tous les mots clés"

msgid "All known tags"
msgstr "Tous les mots clés"

msgid "Keyword"
msgstr "Mot clé"

msgid "Top keywords searched"
msgstr "Mots clés les plus recherchés"

msgid ""
"A tag is a label associated with one or several aids. Using tags is a great "
"way to browse the site for aids relevant to your specific interests."
msgstr ""
"Un mot clé est une étiquette associée à une ou plusieurs aides. Utiliser les "
"mots clés est un bon moyen de trouver des aides pertinentes par rapport à "
"vos centres d'intérêts spécifiques."

msgid "upload"
msgstr "upload"

msgid "Image"
msgstr "Image"

msgid "Uploaded at"
msgstr "Uploadé à"

msgid "Upload image"
msgstr "Uploader l'image"

<<<<<<< HEAD
msgid "Show more aids"
msgstr "Voir plus d'aides"

msgid "Loading..."
msgstr "Chargement en cours"
=======
msgid "Upload images"
msgstr "Uploader les images"

msgid "Send this aid by email"
msgstr "Envoyer cette aide par email"

msgid "Project"
msgstr "Projet"

msgid "Projects"
msgstr "Projets"

msgid "is_suggested"
msgstr "est suggeré"

msgid "Is a suggested project?"
msgstr "Est-ce un projet suggéré ?"

msgid "If the project is suggested by a user"
msgstr "Si le projet est suggéré par un utilisateur"

msgid "Full description of the project"
msgstr "Description complète du projet"
>>>>>>> c7d29c06
<|MERGE_RESOLUTION|>--- conflicted
+++ resolved
@@ -2739,13 +2739,12 @@
 msgid "Upload image"
 msgstr "Uploader l'image"
 
-<<<<<<< HEAD
 msgid "Show more aids"
 msgstr "Voir plus d'aides"
 
 msgid "Loading..."
 msgstr "Chargement en cours"
-=======
+
 msgid "Upload images"
 msgstr "Uploader les images"
 
@@ -2768,5 +2767,4 @@
 msgstr "Si le projet est suggéré par un utilisateur"
 
 msgid "Full description of the project"
-msgstr "Description complète du projet"
->>>>>>> c7d29c06
+msgstr "Description complète du projet"