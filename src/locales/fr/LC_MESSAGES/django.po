--- conflicted
+++ resolved
@@ -7,11 +7,7 @@
 msgstr ""
 "Project-Id-Version: PACKAGE VERSION\n"
 "Report-Msgid-Bugs-To: \n"
-<<<<<<< HEAD
 "POT-Creation-Date: 2019-03-29 17:41+0100\n"
-=======
-"POT-Creation-Date: 2019-03-21 15:07+0100\n"
->>>>>>> 639fe3aa
 "PO-Revision-Date: YEAR-MO-DA HO:MI+ZONE\n"
 "Last-Translator: FULL NAME <EMAIL@ADDRESS>\n"
 "Language-Team: LANGUAGE <LL@li.org>\n"
@@ -73,20 +69,10 @@
 "alerte par e-mail le cas échéant."
 
 msgid "Your organization"
-<<<<<<< HEAD
 msgstr "Votre structure professionnelle"
 
 msgid "Your position"
 msgstr "Votre fonction"
-=======
-msgstr "Votre structure"
-
-msgid "Your position"
-msgstr "Votre fonction"
-
-msgid "Where do you work?"
-msgstr "Votre lieu de travail"
->>>>>>> 639fe3aa
 
 msgid "Email address"
 msgstr "Adresse e-mail"
