# SOME DESCRIPTIVE TITLE.
# Copyright (C) YEAR THE PACKAGE'S COPYRIGHT HOLDER
# This file is distributed under the same license as the PACKAGE package.
# FIRST AUTHOR <EMAIL@ADDRESS>, YEAR.
#
#, fuzzy
msgid ""
msgstr ""
"Project-Id-Version: PACKAGE VERSION\n"
"Report-Msgid-Bugs-To: \n"
<<<<<<< HEAD
"POT-Creation-Date: 2018-09-25 15:17+0200\n"
=======
"POT-Creation-Date: 2018-09-25 16:03+0200\n"
>>>>>>> 01c6c9fb
"PO-Revision-Date: YEAR-MO-DA HO:MI+ZONE\n"
"Last-Translator: FULL NAME <EMAIL@ADDRESS>\n"
"Language-Team: LANGUAGE <LL@li.org>\n"
"Language: \n"
"MIME-Version: 1.0\n"
"Content-Type: text/plain; charset=UTF-8\n"
"Content-Transfer-Encoding: 8bit\n"
"Plural-Forms: nplurals=2; plural=(n > 1);\n"

msgid "Email address"
msgstr "Adresse e-mail"

msgid "Full name"
msgstr "Nom complet"

msgid "Date joined"
msgstr "Date de création du compte"

msgid "User"
msgstr "Utilisateur·ice"

msgid "Users"
msgstr "Utilisateur·ices"

msgid "Aid presentation"
msgstr "Présentation de l'aide"

msgid "Aid calendar"
msgstr "Calendrier de l'aide"

msgid "Aid perimeter"
msgstr "Périmètre de l'aide"

msgid "Aid description"
msgstr "Description de l'aide"

msgid "Contact and actions"
msgstr "Contact et démarches"

msgid "Aid admin"
msgstr "Administration de l'aide"

msgid "Financial aids"
msgstr "Aides financières"

msgid "Grant"
msgstr "Subvention"

msgid "Loan"
msgstr "Prêt"

msgid "Recoverable advance"
msgstr "Avance récupérable"

msgid "Interest subsidy"
msgstr "Bonification d'intérêt"

msgid "Technical and methodological aids"
msgstr "Aides méthodologiques & techniques"

msgid "Guidance"
msgstr "Conseil"

msgid "Networking"
msgstr "Mise en réseau"

msgid "Valorisation"
msgstr "Valorisation"

msgid "Aid title"
msgstr "Nom de l'aide"

msgid "Who can apply to this aid?"
msgstr "Qui peut prétendre à cette aide ?"

msgid "Aid backers"
msgstr "Apporteurs de l'aide"

msgid "The aid is destined to…"
msgstr "L'aide est destinée à…"

msgid "Are the any other eligibility criterias?"
msgstr "Y a-t-il d'autres critères d'éligibilité ?"

msgid "Link to a full description"
msgstr "Lien vers un descriptif complet"

msgid "Link to an online application form"
msgstr "Lien vers une démarche en ligne"

msgid "Name of a contact in charge"
msgstr "Nom d'un contact en charge de l'aide"

msgid "E-mail address of a contact in charge"
msgstr "Adresse e-mail d'un contact en charge"

msgid "Phone number of a contact in charge"
msgstr "Téléphone d'un contact en charge de l'aide"

msgid "Funding"
msgstr "Financière"

msgid "Non-funding"
msgstr "Non-financière"

msgid "Commune"
msgstr "Commune"

msgid "EPCI"
msgstr "EPCI"

msgid "Department"
msgstr "Département"

msgid "Region"
msgstr "Région"

msgid "France"
msgstr "France"

msgid "Europe"
msgstr "Europe"

msgid "Perimeter"
msgstr "Périmètre"

msgid "Apply before…"
msgstr "Candidater avant…"

msgid "yyyy-mm-dd"
msgstr "jj/mm/aaaa"

msgid "Aid type"
msgstr "Nature de l'aide"

msgid "When to mobilize the aid?"
msgstr "Quand mobiliser l'aide ?"

msgid "Destinations"
msgstr "Destinations"

msgid "Diffusion"
msgstr "Diffusion"

msgid "This zipcode seems invalid"
msgstr "Ce code postal semble invalide."

msgid "Mainland"
msgstr "Métropole"

msgid "Overseas"
msgstr "Outre-mer"

msgid "Other"
msgstr "Autre"

msgid "Preoperational"
msgstr "Conception (études, programmation)"

msgid "Operational"
msgstr "Réalisation"

msgid "Postoperation"
msgstr "Fonctionnement, usage"

msgid "Draft"
msgstr "Brouillon"

msgid "Review required"
msgstr "À valider"

msgid "Published"
msgstr "Publié·e"

msgid "Service (AMO, survey)"
msgstr "Service (AMO, étude, etc.)"

msgid "Works"
msgstr "Travaux"

msgid "Supply"
msgstr "Fourniture"

msgid "Open"
msgstr "Ouvert·e"

msgid "Planned"
msgstr "Projeté·e"

msgid "closed"
msgstr "Fermé·e"

msgid "Unknown"
msgstr "Inconnu·e"

msgid "One off"
msgstr "Ponctuelle"

msgid "Ongoing"
msgstr "Permanente"

msgid "Recurring"
msgstr "Récurrente"

msgid "Name"
msgstr "Nom"

msgid "Author"
msgstr "Auteur"

msgid "Who is submitting the aid?"
msgstr "Qui renseigne cette aide ?"

msgid "Backers"
msgstr "Apporteurs"

msgid "On a national level if appropriate"
msgstr "Au niveau national le cas échéant"

msgid "Short description"
msgstr "Brève description"

msgid "Eligibility"
msgstr "Éligibilité"

msgid "What is the aid broadcasting perimeter?"
msgstr "Sur quel périmètre l'aide est-elle diffusée ?"

msgid "Application perimeter"
msgstr "Périmètre d'application"

msgid "Application region"
msgstr "Région d'application"

msgid "Application department"
msgstr "Département d'application"

msgid "Mobilization step"
msgstr "L'aide s'applique en phase de…"

msgid "URL"
msgstr "Url"

msgid "Application url"
msgstr "Lien vers une démarche en ligne"

msgid "Targeted audiances"
msgstr "Destinataires de l'aide"

msgid "Is this a funding aid?"
msgstr "S'agit-il d'un financement ?"

msgid "Aid types"
msgstr "Types d'aide"

msgid "Specify the help type or types."
msgstr "Précisez le ou les types de l'aide."

msgid "Start date"
msgstr "Date d'ouverture"

msgid "When is the application opening?"
msgstr "À quelle date l'aide est-elle ouverte aux candidatures ?"

msgid "Predeposit date"
msgstr "Date de pré-dépôt"

msgid "When is the pre-deposit date, if applicable?"
msgstr "Quelle est la date de pré-dépôt des dossiers, si applicable ?"

msgid "Submission deadline"
msgstr "Date de clôture"

msgid "When is the submission deadline?"
msgstr "Quelle est la date de clôture de dépôt des dossiers ?"

msgid "Subvention rate (in %)"
msgstr "Taux de subvention (en %)"

msgid "If this is a subvention aid, specify the rate."
msgstr "S'il s'agit d'une subvention, précisez le taux."

msgid "Contact email"
msgstr "Adresse e-mail de contact"

msgid "Contact phone number"
msgstr "Téléphone de contact"

msgid "Contact detail"
msgstr "Contact (détail)"

msgid "Status"
msgstr "Statut"

msgid "Open to third party?"
msgstr "Ouvert aux tiers ?"

msgid "Recurrence"
msgstr "Récurrence"

msgid "Is this a one-off aid, is it recurring or ongoing?"
msgstr "L'aide est-elle ponctuelle, permanente, récurrente ?"

msgid "Date created"
msgstr "Date de création"

msgid "Aid"
msgstr "Aide"

msgid "Aids"
msgstr "Aides"

<<<<<<< HEAD
=======
msgid ""
"Your aid was sucessfully created.                         It will be "
"reviewed by an admin soon."
msgstr ""
"Votre aide a été enregistrée. Elle sera revue par un·e "
"administrateur·ice incessamment."

>>>>>>> 01c6c9fb
msgid "Backer"
msgstr "Apporteur"

msgid "aids/"
msgstr "aides/"

msgid "Country"
msgstr "Pays"

msgid "Continent"
msgstr "Continent"

msgid "Scale"
msgstr "Échelle"

msgid "Code"
msgstr "Code"

msgid "Regions"
msgstr "Régions"

msgid "Departments"
msgstr "Départements"

msgid "Zip codes"
msgstr "Codes postaux"

msgid "Is overseas?"
msgstr "En Outre-mer ?"

msgid "Perimeters"
msgstr "Périmètres"

msgid "Email"
msgstr "Courriel"

msgid "Structure"
msgstr "Structure"

msgid "Tell us the name and nature of your organization."
msgstr ""
"Nom et nature de votre organisation : collectivité, EPCI, aménageur, AMO…"

msgid "legal-mentions/"
msgstr "mentions-légales/"

msgid "mailing-list-registration/"
msgstr "inscription-liste/"

msgid "mailing-list-confirmation/"
msgstr "confirmation-inscription-liste/"

msgid "Legal mentions"
msgstr "Mentions légales"

msgid "Contact"
msgstr "Contact"

msgid "Source code"
msgstr "Code source"

msgid "Search results pages"
msgstr "Pages de résultats"

msgid "First"
msgstr "Premier"

msgid "Previous"
msgstr "Précédent"

#, python-format
msgid ""
"\n"
"            Page %(current_page)s of %(total_pages)s\n"
"            "
msgstr ""
"\n"
"            Page %(current_page)s sur %(total_pages)s\n"
"            "

msgid "Next"
msgstr "Suivant"

msgid "Last"
msgstr "Dernier"

msgid "Technical / methodological aid"
msgstr "Aides méthodologiques & techniques"

msgid "Financial aid"
msgstr "Aide financière"

msgid "Warning! The submission deadline is imminent."
msgstr "Attentio ! La date de soumission est imminente."

msgid "No detailed description was submitted."
msgstr "Aucune description détaillée n'a été renseignée."

#, python-format
msgid "Deadline on the %(deadline)s."
msgstr "Date d'échéance le %(deadline)s."

msgid "Details about the aid"
msgstr "Détails à propos de l'aide"

msgid "Beneficiaries"
msgstr "Bénéficiaires"

msgid "Aid destinations"
msgstr "Destinations"

msgid "Eligibility conditions"
msgstr "Conditions d'éligibilité"

msgid "Link"
msgstr "Lien"

msgid "Access the web site"
msgstr "Accéder au site Web"

msgid "Use this form to publish your own aid"
msgstr "Utilisez ce formulaire pour publier votre aide"

msgid "Cancel and go back to home"
msgstr "Annuler et revenir à l'accueil"

msgid "Save your aid"
msgstr "Enregistrer votre aide"

msgid "City, department, region, EPCI…"
msgstr "Ville, département, région, EPCI…"

msgid "Filter results"
msgstr "Filtrer les résultats"

msgid "Reset all filters"
msgstr "Annuler tous les filtres"

msgid ""
"\n"
"            As this is a beta service, some aids are yet to be referenced "
"here.\n"
"            Feel free to contact us if you see that something is missing.\n"
"            "
msgstr ""
"\n"
"Ce service étant en version bêta, toutes les aides publiques ne sont pas "
"encore référencées dans l'outil. Contactez-nous si vous relevez un manque."

#, python-format
msgid ""
"\n"
"                    We found <strong>%(nb_aids)s</strong> results "
"corresponding to your search query.\n"
"                    "
msgstr ""
"\n"
"                    Nous avons trouvé <strong>%(nb_aids)s</strong> résultats "
"correspondants à votre recherche.                    "

msgid "We could not find any results."
msgstr "Nous n'avons pu trouver aucun résultat."

msgid "Register to the mailing-list"
msgstr "S'inscrire à la mailing-list"

msgid "Start searching for aids"
msgstr "Trouver les aides disponibles sur mon territoire"

msgid "Your subscription was confirmed"
msgstr "Votre inscription est confirmée"

msgid ""
"\n"
"Your subscription to our mailing-list was confirmed.\n"
msgstr ""
"\n"
"Votre inscription à notre liste est confirmée.\n"

msgid ""
"Check for our legal mentions for informations about our data protection "
"policy."
msgstr ""
"Consultez nos mentions légales pour obtenir des informations sur notre "
"politique de protection des données."

msgid "Or go back to the home page."
msgstr "Ou retournez à la page d'accueil."

msgid "Please confirm your subscription"
msgstr "Merci de confirmer votre inscription"

msgid ""
"\n"
"Your mailing-list registration was taken into account. You still need to "
"click\n"
"the confirmation link in the mail you are about to receive.\n"
msgstr ""
"\n"
"Afin de finaliser votre inscription, il vous reste à cliquer sur le lien de "
"confirmation présent dans l'e-mail que vous allez recevoir.\n"<|MERGE_RESOLUTION|>--- conflicted
+++ resolved
@@ -8,11 +8,7 @@
 msgstr ""
 "Project-Id-Version: PACKAGE VERSION\n"
 "Report-Msgid-Bugs-To: \n"
-<<<<<<< HEAD
 "POT-Creation-Date: 2018-09-25 15:17+0200\n"
-=======
-"POT-Creation-Date: 2018-09-25 16:03+0200\n"
->>>>>>> 01c6c9fb
 "PO-Revision-Date: YEAR-MO-DA HO:MI+ZONE\n"
 "Last-Translator: FULL NAME <EMAIL@ADDRESS>\n"
 "Language-Team: LANGUAGE <LL@li.org>\n"
@@ -325,18 +321,15 @@
 msgid "Aids"
 msgstr "Aides"
 
-<<<<<<< HEAD
-=======
+msgid "Backer"
+msgstr "Apporteur"
+
 msgid ""
 "Your aid was sucessfully created.                         It will be "
 "reviewed by an admin soon."
 msgstr ""
 "Votre aide a été enregistrée. Elle sera revue par un·e "
 "administrateur·ice incessamment."
-
->>>>>>> 01c6c9fb
-msgid "Backer"
-msgstr "Apporteur"
 
 msgid "aids/"
 msgstr "aides/"
