# SOME DESCRIPTIVE TITLE.
# Copyright (C) YEAR THE PACKAGE'S COPYRIGHT HOLDER
# This file is distributed under the same license as the PACKAGE package.
# FIRST AUTHOR <EMAIL@ADDRESS>, YEAR.
#
msgid ""
msgstr ""
"Project-Id-Version: PACKAGE VERSION\n"
"Report-Msgid-Bugs-To: \n"
"POT-Creation-Date: 2021-02-06 14:36+0100\n"
"PO-Revision-Date: YEAR-MO-DA HO:MI+ZONE\n"
"Last-Translator: FULL NAME <EMAIL@ADDRESS>\n"
"Language-Team: LANGUAGE <LL@li.org>\n"
"Language: \n"
"MIME-Version: 1.0\n"
"Content-Type: text/plain; charset=UTF-8\n"
"Content-Transfer-Encoding: 8bit\n"
"Plural-Forms: nplurals=2; plural=(n > 1);\n"

msgid "Personal info"
msgstr "Informations personnelles"

msgid "Professional info"
msgstr "Informations professionnelles"

msgid "Permissions"
msgstr "Permissions"

msgid "Misc."
msgstr "Divers"

msgid "<abbr title=\"Newsletter subscriber\">NL</abbr>"
msgstr "<abbr title=\"Dans la newsletter\">NL</abbr>"

msgid "Your email address"
msgstr "Votre adresse e-mail"

msgid ""
"We will send a confirmation link to this address before creating the account."
msgstr ""
"Nous enverrons un e-mail de confirmation à cette adresse avant de valider le "
"compte."

msgid "Your first name"
msgstr "Votre prénom"

msgid "Your last name"
msgstr "Votre nom"

msgid "Your organization"
msgstr "Votre structure professionnelle"

msgid "Your position"
msgstr "Votre fonction"

msgid "Your phone number"
msgstr "Votre numéro de téléphone"

msgid "Please double-check this value."
msgstr "Merci de bien vérifier l'adresse saisie."

msgid "Please enter a correct email address and password."
msgstr "Saisissez une adresse e-mail et un mot de passe valides."

msgid "This account is inactive."
msgstr "Ce compte n'est actuellement pas actif."

msgid "Your password"
msgstr "Votre mot de passe"

msgid "Choose a new password"
msgstr "Choisissez un nouveau mot de passe"

msgid "Leave empty to keep your existing password"
msgstr "Laissez vide pour conserver votre mot de passe actuel"

msgid "Email address"
msgstr "Adresse e-mail"

msgid "First name"
msgstr "Prénom"

msgid "Last name"
msgstr "Nom"

msgid "Date joined"
msgstr "Date de création du compte"

msgid "Gave consent to receive communications"
msgstr "A donné son consentement pour recevoir l'actualité"

msgid "Wants to receive alerts when similar aids are published"
msgstr "Veut recevoir des alertes en cas de publication d'aides similaires"

msgid "Watched tags"
msgstr "Mots-clés à surveiller"

msgid "Organization"
msgstr "Organisme"

msgid "Role"
msgstr "Rôle"

msgid "Contact phone number"
msgstr "Numéro de téléphone"

msgid "Is certified"
msgstr "Certifié·e ?"

msgid "Display a badge next to this user's aids"
msgstr "Afficher un badge à côté des aides publiées par ce compte."

msgid "User"
msgstr "Utilisateur·ice"

msgid "Users"
msgstr "Utilisateur·ices"

msgid "register/"
msgstr "inscription/"

msgid "register-success/"
msgstr "inscription-succès/"

msgid "login/"
msgstr "connexion/"

msgid "login/<uidb64>/<token>/"
msgstr "connexion/<uidb64>/<token>/"

msgid "password-reset/"
msgstr "nouveau-mot-de-passe/"

msgid "password-reset-sent/"
msgstr "mot-de-passe-envoyé/"

msgid "contributor-profile/"
msgstr "profil-contributeur/"

msgid "logout/"
msgstr "deconnexion/"

msgid ""
"You are now logged in. Welcome! Please take a few seconds to update your "
"profile."
msgstr ""
"Vous êtes maintenant connecté·e. Bienvenue ! Pourriez-vous prendre quelques "
"secondes pour mettre à jour votre profil ?"

msgid "You are now logged in. Welcome back!"
msgstr "Vous êtes maintenant connecté·e. Bienvenue !"

msgid "Your contributor profile was updated successfully."
msgstr "Votre profil a été mise à jour."

msgid "State"
msgstr "État"

msgid "Open aids"
msgstr "Aides ouvertes"

msgid "Deadline approaching aids"
msgstr "Expirent bientôt"

msgid "Expired aids"
msgstr "Aides expirées"

msgid "Currently not displayed"
msgstr "Actuellement non affichées"

msgid "Currently displayed"
msgstr "Actuellement affichées"

msgid "Author"
msgstr "Auteur"

msgid "Backers"
msgstr "Porteur·s d'aides"

msgid "Perimeter"
msgstr "Périmètre"

msgid "Aid presentation"
msgstr "Présentation de l'aide"

msgid "Aid perimeter"
msgstr "Périmètre de l'aide"

msgid "Aid calendar"
msgstr "Calendrier de l'aide"

msgid "Aid description"
msgstr "Description de l'aide"

msgid "Contact and actions"
msgstr "Contact et démarches"

msgid "Aid admin"
msgstr "Administration de l'aide"

msgid "Import related data"
msgstr "Données liées à l'import"

msgid "Misc data"
msgstr "Données diverses"

msgid "Financers"
msgstr "Porteur·s d’aides"

msgid "Instructors"
msgstr "Instructeur·s"

msgid "Live"
msgstr "Live"

msgid "The selected aids were set as CFP"
msgstr "Les aides sélectionnées ont été marquées en tant qu'AAP"

msgid "Set as CFP"
msgstr "Marquer en tant qu'AAP"

msgid "Exported data will be available "
msgstr "Les données exportées seront disponibles "

msgid "Export selected Aids as CSV in background task"
msgstr "Exporter les Aides selectionnées en CSV en tâche de fond"

msgid "Export selected Aids as XLSX as background task"
msgstr "Exporter les Aides selectionnées en XLSX en tâche de fond"

msgid "Export and download selected Aids"
msgstr "Exporter et télécharger les Aides selectionnées"

msgid "Deleted aid"
msgstr "Aide supprimée"

msgid "Deleted aids"
msgstr "Aides supprimées"

msgid "Amendment"
msgstr "Amendement"

msgid "Amendments"
msgstr "Amendements"

msgid "<path:object_id>/merge/"
msgstr "<path:object_id>/merge/"

msgid "The aid was successfully updated."
msgstr "L'aide a bien été mise à jour."

msgid "Theme and category, separated by « | »."
msgstr "Thème et catégorie, séparés par « | »."

msgid "E.g: \"Nature / environnement|Qualité de l'air\""
msgstr "E.g : \"Nature / environnement|Qualité de l'air\""

msgid "Communes"
msgstr "Communes"

msgid "Audience EPCI"
msgstr "EPCI à fiscalité propre"

msgid "Departments"
msgstr "Départements"

msgid "Regions"
msgstr "Régions"

msgid "Associations"
msgstr "Associations"

msgid "Individuals"
msgstr "Particuliers"

msgid "Farmers"
msgstr "Agriculteurs"

msgid "Private sector"
msgstr "Entreprises privées"

msgid "Local public companies"
msgstr ""
"Entreprises publiques locales (sociétés d'économie mixte, publiques locales "
"et locales d'aménagement)"

msgid "Public organizations / State services"
msgstr "Établissements publics (écoles, bibliothèques…) / Services de l'État"

msgid "Research"
msgstr "Recherche"

msgid "Collectivities"
msgstr "Collectivités"

msgid "Other audiences"
msgstr "Autres bénéficiaires"

msgid "Grant"
msgstr "Subvention"

msgid "Loan"
msgstr "Prêt"

msgid "Recoverable advance"
msgstr "Avance récupérable"

msgid "Other"
msgstr "Autre"

msgid "Technical"
msgstr "Technique"

msgid "Financial"
msgstr "Financière"

msgid "Legal"
msgstr "Juridique / administrative"

msgid "Financial aids"
msgstr "Aides financières"

msgid "Technical and methodological aids"
msgstr "Aides en ingénierie"

msgid "Yes"
msgstr "Oui"

msgid "No"
msgstr "Non"

msgid "Program title"
msgstr "Titre du programme"

msgid "Call for project \"Innovation continue\""
msgstr "Ex : Appel à projet innovation continue"

msgid "Full description of the aid and its objectives"
msgstr "Description complète de l'aide et de ses objectifs"

msgid ""
"If you have a description, do not hesitate to copy it here.\n"
"Try to complete the description with the maximum of information.\n"
"If you are contacted regularly to ask for the same information, try to give "
"some answers in this space."
msgstr ""
"Si vous avez un descriptif, n'hésitez pas à le copier ici.\n"
"Essayez de compléter le descriptif avec le maximum d'informations.\n"
"Si l'on vous contacte régulièrement pour vous demander les mêmes "
"informations, essayez de donner des éléments de réponses dans cet espace."

msgid "Examples of projects that benefited from this aid"
msgstr "Exemples d'applications ou de projets réalisés grâce à cette aide"

msgid ""
"Give concrete examples of projets that benefited or might benefit from this "
"aid."
msgstr ""
"Afin d'aider les territoires à mieux comprendre votre aide, donnez ici "
"quelques exemples concrets de projets réalisables ou réalisés."

msgid "Library, skatepark, etc."
msgstr ""
"Médiathèque, skatepark, accompagner des enfants en classe de neige, financer "
"une usine de traitement des déchets, etc."

msgid "Other eligibility criterias?"
msgstr "Conditions d'éligibilité"

msgid "Contact to apply"
msgstr "Contact·s pour candidater"

msgid "Feel free to add several contacts"
msgstr "N'hésitez pas à ajouter plusieurs contacts"

msgid "First name / last name, email, phone, comments…"
msgstr "Nom, prénom, e-mail, téléphone, commentaires…"

msgid "Call for project / Call for expressions of interest"
msgstr "Appel à projet / Manifestation d'intérêt"

msgid "Aid title"
msgstr "Nom de l'aide"

msgid "Aid URL"
msgstr "URL de l'aide"

msgid "Aid backer(s)"
msgstr "Porteur·s de l'aide"

msgid "Aid instructor(s)"
msgstr "Instructeur·s de l'aide"

msgid "…or add a new financer"
msgstr "…ou ajoutez un nouveau porteur d'aide"

msgid "Types of expenses covered"
msgstr "Types de dépenses / actions couvertes"

msgid "Link to a full description"
msgstr "Lien vers le descriptif complet"

msgid "Link to an online application form"
msgstr "Lien vers la démarche en ligne"

msgid "Check this if this aid is a call for project"
msgstr ""
"Cochez cette case s'il s'agit d'un appel à projets (AAP) ou d'un appel à "
"manifestation d'intérêt (AMI)"

msgid ""
"If the aid backer is not in the previous list, use this field to add a new "
"one."
msgstr ""
"Si le porteur de l'aide n'est pas déjà présent dans la liste précédente, "
"vous pouvez utiliser ce champ pour nous le communiquer."

msgid "Please provide a financer, or suggest a new one."
msgstr "Merci d'indiquer un porteur d'aide."

msgid "Please indicate the maximum subvention rate."
msgstr "Merci d'indiquer le taux de subvention maximum."

msgid "Perimeter suggestion"
msgstr "Périmètre suggéré"

msgid "The user suggested the following description for a new perimeter"
msgstr "Le contributeur suggère ce nouveau périmètre"

msgid "Backer suggestion"
msgstr "Porteurs suggérés"

msgid ""
"This backer was suggested. Add it to the global list then add it to this aid "
"with the field above."
msgstr ""
"Ce porteur a été suggéré. Créez le nouveau porteur et ajouter le en tant que "
"porteur d'aides via le champ approprié."

msgid "Instructor suggestion"
msgstr "Instructeurs suggérés"

msgid ""
"This instructor was suggested. Add it to the global list then add it to this "
"aid with the field above."
msgstr ""
"Cet instructeur a été suggéré. Créez le nouveau porteur et ajouter le en "
"tant qu'instructeur via le champ approprié."

msgid "Categories"
msgstr "Sous-thématiques"

msgid "Aid program"
msgstr "Programme d'aides"

msgid "Type a few characters and select a value among the list"
msgstr ""
"Saisissez quelques caractères et sélectionnez une valeur parmi les "
"suggestions."

msgid "Suggest a new backer"
msgstr "Suggérer un nouveau porteur"

msgid "Suggest a backer if you don't find the correct choice in the main list."
msgstr ""
"Suggérez un porteur si vous ne trouvez pas votre choix dans la liste "
"principale."

msgid "Suggest a new instructor"
msgstr "Suggérer un nouvel instructeur"

msgid ""
"Suggest an instructor if you don't find the correct choice in the main list."
msgstr ""
"Suggérez un instructeur si vous ne trouvez pas votre choix dans la liste "
"principale."

msgid "Targeted area"
msgstr "Zone géographique couverte par l'aide"

msgid ""
"\n"
"            The geographical zone where the aid is available.<br />\n"
"            Example of valid zones:\n"
"            <ul>\n"
"            <li>France</li>\n"
"            <li>Bretagne (Région)</li>\n"
"            <li>Métropole du Grand Paris (EPCI)</li>\n"
"            <li>Y (Commune)</li>\n"
"            <li>Outre-mer</li>\n"
"            <li>Wallis et Futuna</li>\n"
"            <li>Massif Central</li>\n"
"            <li>Action Cœur de Ville 2019</li>\n"
"            </ul>\n"
"        "
msgstr ""
"\n"
"            La zone géographique sur laquelle l'aide est disponible.<br />\n"
"            Exemples de zones valides :\n"
"            <ul>\n"
"            <li>France</li>\n"
"            <li>Bretagne (Région)</li>\n"
"            <li>Métropole du Grand Paris (EPCI)</li>\n"
"            <li>Y (Commune)</li>\n"
"            <li>Outre-mer</li>\n"
"            <li>Wallis et Futuna</li>\n"
"            <li>Massif Central</li>\n"
"            <li>Action Cœur de Ville 2019</li>\n"
"            </ul>\n"
"        "

msgid "Can't find a valid targeted area?"
msgstr "Vous ne trouvez pas de zone géographique appropriée ?"

msgid ""
"\n"
"            If you can't find a corresponding targeted area amongst the\n"
"            existing perimeter list, just choose \"France\" and briefly "
"describe\n"
"            here your aid actual target area.\n"
"        "
msgstr ""
"\n"
"Si vous ne trouvez pas de zone géographique suffisamment précise dans la "
"liste existante, spécifiez « France » et décrivez brièvement ici le "
"périmètre souhaité."

msgid "Aid categories"
msgstr "Thématique(s) de l'aide"

msgid "Choose one or several categories that match your aid."
msgstr ""
"Sélectionnez la ou les thématiques associées à votre aide. N'hésitez pas à "
"en choisir plusieurs."

msgid "yyyy-mm-dd"
msgstr "jj/mm/aaaa"

msgid "Min. subvention rate"
msgstr "Taux de subvention min."

msgid "Max. subvention rate"
msgstr "Taux de subvention max."

msgid "Unless the aid is ongoing, you must indicate the submission deadline."
msgstr ""
"Sauf pour les aides permanentes, veuillez indiquer la date limite de "
"soumission."

msgid "Who are you?"
msgstr "Qui êtes-vous ?"

msgid "Your full name"
msgstr "Votre nom complet"

msgid "Leave us an address if you want a followup."
msgstr ""
"Laissez-nous votre adresse si vous souhaitez être notifié des suites que "
"nous donnerons à votre amendement."

msgid "Help us understand who you are."
msgstr "Aidez-nous à savoir qui vous êtes."

msgid "Care to comment?"
msgstr "Voulez-vous ajouter un commentaire ?"

msgid ""
"If you want to pass additional details about your                      "
"amendment, please tell us here."
msgstr ""
"Vous pouvez nous communiquer des détails supplémentaires concernant votre "
"amendement."

msgid "Funding"
msgstr "Financière"

msgid "Non-funding"
msgstr "Non-financière"

msgid "Financial aid"
msgstr "Aide financière"

msgid "Engineering aid"
msgstr "Aide en ingénierie"

msgid "Sort: relevance"
msgstr "Tri : pertinence"

msgid "Sort: publication date"
msgstr "Tri : date de publication"

msgid "Sort: submission deadline"
msgstr "Tri : date de clôture"

msgid "Text search"
msgstr "Recherche textuelle"

msgid "Aid title, keyword, etc."
msgstr "Titre, sujet, mot-clé, etc."

msgid "Apply before…"
msgstr "Candidater avant…"

msgid "Published after…"
msgstr "Publiée après…"

msgid "Aid type"
msgstr "Nature de l'aide"

msgid "Engineering aids"
msgstr "Aides en ingénierie"

msgid "Project progress"
msgstr "Avancement du projet"

msgid "Concerned actions"
msgstr "Actions concernées"

msgid "Recurrence"
msgstr "Récurrence"

msgid "Call for projects only"
msgstr "Appels à projets / Appels à manifestation d’intérêt uniquement"

msgid "Aid programs"
msgstr "Programmes d'aides"

msgid "France Relance?"
msgstr "Aides France Relance :"

msgid "Themes"
msgstr "Thématiques"

msgid "You are seeking aids for…"
msgstr "Vous recherchez des aides pour…"

msgid "Your territory"
msgstr "Le territoire"

msgid "Origin url"
msgstr "URL d'origine"

msgid "Order by"
msgstr "Trier par"

msgid "This zipcode seems invalid"
msgstr "Ce code postal semble invalide."

msgid "The structure"
msgstr "La structure"

msgid "Open"
msgstr "Ouverte"

msgid "Deadline approaching"
msgstr "Expire bientôt"

msgid "Expired"
msgstr "Expirée"

msgid "Not displayed"
msgstr "Non affichée"

msgid "Displayed"
msgstr "Affichée"

msgid "Deadline"
msgstr "Échéance"

msgid "Display status"
msgstr "Affichage"

msgid "Draft"
msgstr "Brouillon"

msgid "Under review"
msgstr "En revue"

msgctxt "Aid (nf)"
msgid "Published"
msgstr "Publiée"

msgctxt "Aid (nf)"
msgid "Deleted"
msgstr "Supprimée"

msgid "Technical engineering"
msgstr "Ingénierie technique"

msgid "Financial engineering"
msgstr "Ingénierie financière"

msgid "Legal engineering"
msgstr "Ingénierie juridique / administrative"

msgid "Europe"
msgstr "Europe"

msgid "France"
msgstr "France"

msgid "Region"
msgstr "Région"

msgid "Department"
msgstr "Département"

msgid "Commune"
msgstr "Commune"

msgid "Mainland"
msgstr "Métropole"

msgid "Overseas"
msgstr "Outre-mer"

msgid "Preoperational"
msgstr "Réflexion / conception"

msgid "Operational"
msgstr "Mise en œuvre / réalisation"

msgid "Postoperation"
msgstr "Usage / valorisation"

msgid "Public organization"
msgstr "Établissement public"

msgid "Supply"
msgstr "Dépenses de fonctionnement"

msgid "Investment"
msgstr "Dépenses d'investissement"

msgid "One off"
msgstr "Ponctuelle"

msgid "Ongoing"
msgstr "Permanente"

msgid "Recurring"
msgstr "Récurrente"

msgid "Unknown"
msgstr "Inconnu"

msgid "Open licence 2.0"
msgstr "Licence ouverte 2.0"

msgid "Slug"
msgstr "Fragment d'URL"

msgid "Let it empty so it will be autopopulated."
msgstr "Laisser vide pour autoremplir."

msgid "Name"
msgstr "Nom"

msgid "Use an infinitive form to make the aid's purpose clear"
msgstr ""
"Le titre doit commencer par un verbe à l’infinitif pour que l'objectif de "
"l'aide soit explicite vis-à-vis de ses bénéficiaires"

msgid "Short title"
msgstr "Titre court"

msgid "A shorter, more concise title"
msgstr "Un titre plus concis, pour affichage spécifique"

msgid "Who is submitting the aid?"
msgstr "Qui renseigne cette aide ?"

msgid "Financer suggestion"
msgstr "Porteurs d'aides suggérés"

msgid "Project examples"
msgstr "Exemples de projets réalisables"

msgid "Eligibility"
msgstr "Éligibilité"

msgid "What is the aid broadcasting perimeter?"
msgstr "Sur quel périmètre l'aide est-elle diffusée ?"

msgid "Mobilization step"
msgstr "État d'avancement du projet pour bénéficier du dispositif"

msgid "Origin URL"
msgstr "URL d'origine"

msgid "Application url"
msgstr "Lien vers une démarche en ligne"

msgid "Targeted audiences"
msgstr "Bénéficiaires de l'aide"

msgid "Aid types"
msgstr "Types d'aide"

msgid "Specify the aid type or types."
msgstr "Précisez le ou les types de l'aide."

msgid "Destinations"
msgstr "Types de dépenses / actions couvertes"

msgid "Start date"
msgstr "Date d'ouverture"

msgid "When is the application opening?"
msgstr "À quelle date l'aide est-elle ouverte aux candidatures ?"

msgid "Predeposit date"
msgstr "Date de pré-dépôt"

msgid "When is the pre-deposit date, if applicable?"
msgstr "Quelle est la date de pré-dépôt des dossiers, si applicable ?"

msgid "Submission deadline"
msgstr "Date de clôture"

msgid "When is the submission deadline?"
msgstr "Quelle est la date de clôture de dépôt des dossiers ?"

msgid "Subvention rate, min. and max. (in round %)"
msgstr "Taux de subvention, min. et max. (en %, nombre entier)"

msgid "If fixed rate, only fill the max. rate."
msgstr "Si le taux est fixe, remplissez uniquement le taux max."

msgid "Subvention rate, optional comment"
msgstr "Taux de subvention, commentaire optionnel"

msgid "Contact"
msgstr "Contact"

msgid "Contact email"
msgstr "Adresse e-mail de contact"

msgid "Contact detail"
msgstr "Contact (détail)"

msgid "Is this a one-off aid, is it recurring or ongoing?"
msgstr "L'aide est-elle ponctuelle, permanente, récurrente ?"

msgid "Programs"
msgstr "Programmes"

msgid "Status"
msgstr "Statut"

msgid "Date created"
msgstr "Date de création"

msgid "Date updated"
msgstr "Date de mise à jour"

msgid "First publication date"
msgstr "Première date de publication"

msgid "Is this aid a part of the France Relance program?"
msgstr "Cette aide est-elle éligible au programme France Relance ?"

msgid "Is imported?"
msgstr "Importé ?"

msgid "Unique identifier for imported data"
msgstr "Identifiant d'import unique"

msgid "Origin url of the imported data"
msgstr "Url d'origine de la donnée importée"

msgid "Under which license was this aid shared?"
msgstr "Sous quelle licence cette aide a-t-elle été partagée ?"

msgid "Date of the latest access"
msgstr "Date du dernier accès"

msgid "Search vector"
msgstr "Search vector"

msgid "Tags"
msgstr "Mots clés"

msgid "Is amendment"
msgstr "Est un amendement"

msgid "Amended aid"
msgstr "Aide amendée"

msgid "Amendment author"
msgstr "Auteur de l'amendement"

msgid "Amendment author email"
msgstr "E-mail de l'auteur de l'amendement"

msgid "Amendment author organization"
msgstr "Structure de l'auteur de l'amendement"

msgid "Amendment comment"
msgstr "Commentaire"

msgid "Aid"
msgstr "Aide"

msgid "Aids"
msgstr "Aides"

msgid "search/"
msgstr "recherche/"

msgid "results/"
msgstr "resultats/"

msgid "results/receive/"
msgstr "resultats/recevoir/"

msgid "publish/"
msgstr "publier/"

msgid "published/"
msgstr "publications/"

msgid "<slug:slug>/status/"
msgstr "<slug:slug>/statut/"

msgid "<slug:slug>/delete/"
msgstr "<slug:slug>/supprimer/"

msgid "amend/"
msgstr "amender/"

#, python-format
msgid ""
"Your aid was sucessfully created. You can keep editing it or <a href="
"\"%(url)s\" target=\"_blank\">preview it</a>."
msgstr ""
"Votre aide a été créée. Vous pouvez poursuivre l'édition ou <a href=\"%(url)s"
"\" target=\"_blank\">la prévisualiser</a>."

#, python-format
msgid ""
"The new aid was sucessfully created. You can keep editing it. And find the "
"duplicated aid in <a href=\"%(url)s\">your portfolio</a>."
msgstr ""
"La nouvelle aide a été créée. Vous pouvez poursuivre l'édition. Et retrouvez "
"l'aide dupliquée sur <a href=\"%(url)s\">votre portefeuille d'aides</a>."

msgid "The aid was sucessfully updated. You can keep editing it."
msgstr "L'aide a bien été mise à jour. Vous pouvez poursuivre l'édition."

msgid ""
"Your aid will be reviewed by an admin soon. It will be published and visible "
"for users once an admin has approved it."
msgstr ""
"Votre aide est actuellement en revue. Elle sera publiée et visible par les "
"utilisateurs du site une fois que l'administrateur l’aura validé."

msgid "We updated your aid status."
msgstr "Le changement de statut de votre aide a bien été pris en compte."

msgid "Your aid was deleted."
msgstr "Votre aide a été supprimée."

msgid ""
"Your amendment will be reviewed by an admin soon. Thank you for contributing."
msgstr ""
"Votre amendement va bientôt être examiné par un·e administrateur. Merci pour "
"votre contribution."

msgid "We will send an email to confirm your address"
msgstr "Nous enverrons un e-mail pour confirmer votre adresse"

msgid "Give a name to your alert"
msgstr "Donnez un nom à votre alerte"

msgid "Alert frequency"
msgstr "Fréquence de l'alerte"

msgid "How often do you want to receive alerts?"
msgstr "À quelle fréquence souhaitez-vous recevoir les nouveaux résultats ?"

msgid ""
"\n"
"                    You can't create more alerts without validating them.\n"
"                    If you don't receive the validation email, please "
"contact\n"
"                    us.\n"
"                "
msgstr ""
"\n"
"Vous ne pouvez pas créer de nouvelles alertes avant de valider celles "
"existantes. \n"
"Si vous ne recevez pas les e-mails de validation, merci de nous contacter."

msgid ""
"\n"
"                    You've reached the maximum amount of alerts you can "
"create\n"
"                    for your email address.\n"
"                "
msgstr ""
"\n"
"Vous avez atteint le nombre maximum d'alertes qu'il est possible de créer "
"pour une seule adresse e-mail."

msgid "Daily"
msgstr "Quotidiennement"

msgid "Weekly"
msgstr "Hebdomadairement"

msgid "Secret token"
msgstr "Clé secrète"

msgid "Email"
msgstr "Courriel"

msgid "Querystring"
msgstr "Querystring"

msgid "Title"
msgstr "Titre"

msgid "Confirmed?"
msgstr "Confirmée ?"

msgid "Date validated"
msgstr "Date de validation"

msgid "Latest alert date"
msgstr "Dernière alerte"

msgid "Alert"
msgstr "Alerte"

msgid "Alerts"
msgstr "Alertes"

#, python-format
msgid "Please confirm your Aides-territoires alert (%(date)s)"
msgstr ""
"📢 Attention ! Validez maintenant votre alerte Aides-territoires (%(date)s)"

msgid ""
"You will receive a daily email whenever new matching aids will be published."
msgstr ""
"Un e-mail vous sera envoyé une fois par jour dès lors qu'une aide est "
"publiée."

msgid ""
"You will receive a weekly email whenever new matching aids will be published."
msgstr ""
"Un e-mail vous sera envoyé une fois par semaine dès lors qu'une aide est "
"publiée."

msgid "create/"
msgstr "créer/"

msgid "validate/"
msgstr "validation/"

msgid "delete/"
msgstr "supprimer/"

msgid "We just sent you an email to validate your alert."
msgstr "Nous venons d'envoyer un e-mail pour valider votre alerte."

msgid "We could not create your alert because of those errors: {}"
msgstr ""
"Nous n'avons pas pu enregistrer votre alerte à cause de ces erreurs : {}"

msgid "You confirmed the alert creation."
msgstr "Vous venez de confirmer la création de l'alerte."

msgid "The alert was deleted."
msgstr "Votre alerte vient d'être supprimée."

msgid "Number of backers"
msgstr "Nombre de porteurs"

msgid "Logo image"
msgstr "Logo du porteur"

msgid "Description"
msgstr "Description"

msgid "SEO"
msgstr "SEO"

msgid "Financed aids"
msgstr "Aides financées"

msgid "Instructed aids"
msgstr "Aides instruites"

msgid "Related aids"
msgstr "Aides associées"

msgid "Related themes"
msgstr "Thématiques associées"

msgid "Related programs"
msgstr "Programmes associés"

msgid "Backer Group"
msgstr "Groupe de porteurs"

msgid "Backer Groups"
msgstr "Groupes de porteurs"

msgid "Full description of the backer"
msgstr "Description complète du porteur d'aides"

msgid "Make sure the file is not too heavy. Prefer svg files."
msgstr "Évitez les fichiers trop lourds. Préférez les fichiers svg."

msgid "External link"
msgstr "Lien externe"

msgid "The url for the backer's website"
msgstr "L'url externe vers laquelle renvoie un clic sur le logo du porteur"

msgid "Is a corporate backer?"
msgstr "Porteur d'aides privé ?"

msgid "Is a spotlighted backer?"
msgstr "Le porteur est-il mis en avant ?"

msgid "If the backer is spotlighted, its logo appears in the HomePage"
msgstr ""
"Si le porteur est mis en avant, son logo apparaît sur la page d'accueil"

msgid "Meta title"
msgstr "Titre (balise meta)"

msgid ""
"This will be displayed in SERPs. Keep it under 60 characters. Leave empty "
"and we will reuse the backer's name."
msgstr ""
"Le titre qui sera affiché dans les SERPs. Il est recommandé de le garder < "
"60 caractères. Laissez vide pour réutiliser le nom du porteur d'aides."

msgid "Meta description"
msgstr "Description (balise meta)"

msgid "This will be displayed in SERPs. Keep it under 120 characters."
msgstr "Sera affichée dans les SERPs. À garder < 120 caractères."

msgid "Backer"
msgstr "Porteur d'aides"

msgid "How often to you want to receive alerts?"
msgstr "À quelle fréquence souhaitez-vous recevoir les nouveaux résultats ?"

msgid "Receive new results by email"
msgstr "Recevoir les nouveaux résultats par e-mail"

msgid ""
"An account with this address already exists. If this is your account, you "
"might want to login first."
msgstr ""
"Un compte avec cette adresse existe déjà. Avez-vous oublié de vous "
"connecter ?"

msgid "Owner"
msgstr "Auteur"

msgid "Send email alert"
msgstr "Envoi d'alertes e-mail"

msgid "Bookmark"
msgstr "Sauvegarder"

msgid "Bookmarks"
msgstr "Recherches sauvegardées"

msgid "Please confirm your Aides-territoires alert"
msgstr "📢 Attention ! Validez maintenant votre alerte Aides-territoires."

msgid "update/"
msgstr "mise-à-jour/"

#, python-format
msgid ""
"Your new bookmark was successfully created. <a href=\"%(url)s\">You will "
"find in in your bookmark list.</a>"
msgstr ""
"Votre alerte a été sauvegardée. <a href=\"%(url)s\">Vous la retrouverez dans "
"votre liste d'alertes.</a>"

msgid "We just sent you an email to validate your address."
msgstr "Nous venons d'envoyer un e-mail pour valider votre adresse."

msgid "We could not create your bookmark because of those errors: {}"
msgstr ""
"Nous n'avons pas pu enregistrer votre alerte à cause de ces erreurs : {}"

msgid "Your bookmark was deleted."
msgstr "Votre alerte a été supprimée."

msgid "The email notification settings was updated."
msgstr "Configuration d'alerte mise à jour."

msgid "Add this aid to the following bundles:"
msgstr "Ajouter cette aide aux listes suivantes :"

msgid "Add this aid to a new bundle:"
msgstr "Ajouter cette aide à une nouvelle liste :"

msgid "Give a name to your new bundle."
msgstr "Donnez un nom à votre nouvelle liste."

msgid "Bundle name"
msgstr "Nom de la liste"

msgid "Bundle"
msgstr "Liste"

msgid "Bundles"
msgstr "Listes"

msgid "The new bundle was created successfuly"
msgstr "Votre nouvelle liste d'aide à été créée."

msgid "Short description"
msgstr "Brève description"

msgid "Theme"
msgstr "Thématique"

msgid "Category"
msgstr "Sous-thématique"

msgid "Aides-Territoires API"
msgstr ""

msgid "API Aide"
msgstr ""

msgid "accounts/"
msgstr "comptes/"

msgid "aids/"
msgstr "aides/"

msgid "backers/"
msgstr "partenaires/"

msgid "programs/"
msgstr "programmes/"

msgid "integration/"
msgstr "integration/"

msgid "stats/"
msgstr "stats/"

msgid "alerts/"
msgstr "alertes/"

msgid "tags/"
msgstr "mots-clés/"

msgid "data/"
msgstr "data/"

msgid "upload/"
msgstr "upload/"

msgid "Emails"
msgstr "Courriels"

msgid "data export"
msgstr "export de données"

msgid "The person who has trigger the export"
msgstr "La personne qui a déclanché l'export"

msgid "exported file"
msgstr "fichier exporté"

msgid "Data export"
msgstr "Export de données"

msgid "<path:object_id>/upload/"
msgstr "<path:object_id>/upload/"

msgid "<path:object_id>/combine/"
msgstr "<path:object_id>/combiner/"

msgid "Perimeter upload"
msgstr "Upload de périmètre"

msgid "Perimeter combine"
msgstr "Combinaison de périmètre"

#, python-brace-format
msgid "The {name} “{obj}” was changed successfully."
msgstr "L’objet {name} « {obj} » a été modifié avec succès."

msgid "We successfully configured the perimeter."
msgstr "Le périmètre a bien été configuré."

msgid "City list (insee codes)"
msgstr "Liste de communes (codes insee)"

msgid "EPCI list (names)"
msgstr "Liste d'EPCIs (noms)"

msgid "Perimeter type"
msgstr "Type de périmètre"

msgid "List of missing city codes:"
msgstr "Liste des codes insee des communes manquants :"

msgid "List of missing EPCI names:"
msgstr "Liste des noms des EPCIs manquants :"

msgid "Perimeters to add"
msgstr "Périmètres à additionner"

msgid "Select a list of perimeters to combines"
msgstr "Sélectionnez une liste de périmètres à combiner"

msgid "Perimeters to substract"
msgstr "Périmètres à soustraire"

msgid "Those perimeters will be substracted from the combined perimeters"
msgstr "Ces périmètres seront enlevés du périmètre combiné."

msgid "EPCI"
msgstr "EPCI"

msgid "Drainage basin"
msgstr "Bassin hydrographique"

msgid "Country"
msgstr "Pays"

msgid "Continent"
msgstr "Continent"

msgid "Ad-hoc"
msgstr "Ad-hoc"

msgid "Scale"
msgstr "Échelle"

msgid "Code"
msgstr "Code"

msgid "Internal usage only, not relevant for Ad-hoc perimeters"
msgstr "Usage interne uniquement, non pertinent pour les périmètres Ad-hoc."

msgid "Contained in"
msgstr "Contenu dans"

msgid "Manually created"
msgstr "Création manuelle"

msgid "The perimeter is visible to users"
msgstr "Le périmètre est visible pour les utilisateurs"

msgid "Zip codes"
msgstr "Codes postaux"

msgid "Is overseas?"
msgstr "En Outre-mer ?"

msgid "Perimeters"
msgstr "Périmètres"

msgid ""
"This file seems invalid.                     Please double-check its content "
"or contact the                     dev team if you feel like it's an "
"error.                     Here is the original error: {}"
msgstr ""
"Ce fichier semble invalide ; merci de vérifier son contenu. Si vous pensez "
"qu'il s'agit d'une erreur, contactez l'équipe de développement. Voici "
"l'erreur d'origine : {}"

msgid "This file is valid, but contains                 duplicates: {}"
msgstr "Ce fichier est valide, mais comporte des doublons: {}"

msgid "legal-mentions/"
msgstr "mentions-légales/"

msgid "confirm-registration-newsletter/"
msgstr "inscription-newsletter-a-confirmer/"

msgid "register-newsletter-success/"
msgstr "inscription-newsletter-succes/"

msgid "verb"
msgstr "verbe"

msgid "actor"
msgstr "auteur"

msgid "target"
msgstr "cible"

msgid "action object"
msgstr "object de l'action"

msgid "description"
msgstr "description"

msgid "logs"
msgstr "logs"

# This must be the same translation than the "/validate/" url
msgid "<slug:token>/validate/"
msgstr "<slug:token>/validation/"

msgid "programs/<slug:slug>/"
msgstr "programmes/<slug:slug>/"

msgid "backers/<int:pk>/"
msgstr "partenaires/<int:pk>/"

msgid "backers/<int:pk>-<str>/"
msgstr "partenaires/<int:pk>-<str>/"

msgid "Content"
msgstr "Contenu"

msgid "WARNING! DON'T CHANGE url of pages in the main menu."
msgstr "ATTENTION ! NE PAS CHANGER l'url des pages du menu principal."

msgid ""
"This will be displayed in SERPs. Keep it under 60 characters. Leave empty "
"and we will reuse the page title."
msgstr ""
"Le titre qui sera affiché dans les SERPs. Il est recommandé de le garder < "
"60 caractères. Laissez vide pour réutiliser le titre de la page."

msgid "Logo"
msgstr "Logo"

msgid "Will only appear in search results. 300 chars. max."
msgstr "300 caractères max. Résultats de recherche uniquement."

msgid "Style customization"
msgstr "Personnalisation du style"

msgid "Form customization"
msgstr "Personnalisation du formulaire"

msgid "A collectivity"
msgstr "Une collectivité"

msgid "Intercommunality"
msgstr "Intercommunalité"

msgid "An other beneficiary"
msgstr "Un autre bénéficiaire"

msgid "Association"
msgstr "Association"

msgid "Private company"
msgstr "Entreprise privée"

msgid "Farmer"
msgstr "Agriculteur"

msgid "Your are seeking aids for…"
msgstr "La structure pour laquelle vous recherchez des aides est…"

msgid "Page content"
msgstr "Contenu de la page"

msgid "Full description of the page. Will be displayed above results."
msgstr ""
"Description complète de la page. Sera affichée au dessus des résultats."

msgid "More content"
msgstr "Contenu additionnel"

msgid "Hidden content, only revealed on a `See more` click."
msgstr "Contenu caché, révélé au clic sur le bouton « Voir plus »."

msgid "You need to select at least one search form filter."
msgstr ""
"Vous devez sélectionner au moins un filtre pour le formulaire de recherche."

msgid "You need to select less than four search form filters."
msgstr ""
"Vous ne devez pas sélectionner plus de trois filtres pour le formulaire de "
"recherche."

msgid "The main displayed title."
msgstr "Le titre principal."

msgid "A shorter, more concise title."
msgstr "Un titre plus concis, pour affichage spécifique"

msgid ""
"This part is used in the url. DON't change this for existing pages. MUST be "
"lowercase for minisites."
msgstr ""
"Cette partie est utilisée dans l'url. NE PAS CHANGER pour une page "
"existante. DOIT être en minuscule pour les sites partenaires."

msgid "Additional page content"
msgstr "Contenu additionnel"

msgid "Hidden content, revealed with a `See more` button"
msgstr "Contenu révélé au clic sur le bouton « Voir plus »."

msgid "The search paramaters url"
msgstr "Les paramètres de recherche en format url"

msgid "Meta image"
msgstr "Image (meta)"

msgid "Make sure the file is at least 1024px long."
msgstr "Vérifiez que l'image a une largeur minimale de 1024px"

msgid "Color 1"
msgstr "Couleur 1"

msgid "Main background color"
msgstr "Couleur du fond principal"

msgid "Color 2"
msgstr "Couleur 2"

msgid "Search form background color"
msgstr "Couleur du formulaire de recherche"

msgid "Color 3"
msgstr "Couleur 3"

msgid "Buttons and title borders color"
msgstr "Couleur des boutons et bordures de titres"

msgid "Color 4"
msgstr "Couleur 4"

msgid "Link colors"
msgstr "Couleur des liens"

msgid "Color 5"
msgstr "Couleur 5"

msgid "Footer background color"
msgstr "Couleur de fond du pied de page"

msgid "Logo link"
msgstr "Lien associé au logo"

msgid "The url for the partner's logo link"
msgstr "L'url vers laquelle renvoie un clic sur le logo partenaire"

msgid "Show categories field?"
msgstr "Montrer le champ « thématiques » ?"

msgid "Show audience field?"
msgstr "Montrer le champ « structure » ?"

msgid "Show perimeter field?"
msgstr "Montrer le champ « territoire » ?"

msgid "Show mobilization step filter?"
msgstr "Montrer le champ « avancement du projet » ?"

msgid "Show aid type filter?"
msgstr "Montrer le champ « nature de l'aide » ?"

msgid "Search page"
msgstr "Recherche personnalisée"

msgid "Search pages"
msgstr "Recherches personnalisées"

msgid "form/"
msgstr "formulaire/"

msgid "audience/"
msgstr "audience/"

msgid "perimeter/"
msgstr "territoire/"

msgid "theme/"
msgstr "thème/"

msgid "category/"
msgstr "catégorie/"

msgid "Event"
msgstr "Événement"

msgid "Value"
msgstr "Valeur"

msgid "Events"
msgstr "Événements"

msgid "Number of aids"
msgstr "Nombre d'aides"

msgid "Tag"
msgstr "Mot clé"

msgid "Publish an aid"
msgstr "Publier une aide"

msgid "Drafts"
msgstr "Brouillons"

msgid "Reviewable"
msgstr "En revue"

msgid "Imported"
msgstr "Importé"

msgid "Draft aids"
msgstr "Aides en brouillon"

msgid "Log out"
msgstr "Déconnexion"

msgid "Aid backers"
msgstr "Porteur·s d'aides"

msgid "Publish your aids now !"
msgstr "Diffusez vos aides dès maintenant !"

msgid "Login"
msgstr "Connectez-vous"

msgid "Register"
msgstr "Inscrivez-vous"

msgid "Publish new aids"
msgstr "Publier des aides"

msgid "Data and api"
msgstr "Données et API"

msgid "Legal mentions"
msgstr "Mentions légales"

msgid "Source code"
msgstr "Code source"

msgid ""
"We <strong>could not process</strong> your form because it contains some "
"errors. Please check your submission below and fix all errors before trying "
"again."
msgstr ""
"Nous <strong>n'avons pas pu traiter</strong> votre formulaire car les "
"données saisies sont invalides et / ou incomplètes. Merci de bien vouloir "
"vérifier votre saisie et corriger les erreurs avant de réessayer."

msgid "Toggle main menu"
msgstr "Afficher / masquer le menu"

msgid "City, department, region, EPCI…"
msgstr "Votre ville, intercommunalité, département…"

msgid "Type a few characters to see some suggestions."
msgstr "Saisissez quelques caractères pour des suggestions."

msgid "Select program(s)"
msgstr "Sélectionnez un programme"

msgid "Choose backer(s) among the list."
msgstr "Sélectionnez le·s porteur·s"

msgid "Choose instructor(s) among the list."
msgstr "Sélectionnez le·s instructeur·s parmi la liste."

msgctxt "js_catalog"
msgid "What kind of aids are you looking for?"
msgstr "Quel·s type·s d\\'aide cherchez-vous ?"

msgctxt "js_catalog"
msgid "When to mobilize the aid?"
msgstr "Quand mobiliser l\\'aide ?"

msgctxt "js_catalog"
msgid "The aid is destined to…"
msgstr "L\\'aide est destinée à…"

msgid "Who can apply to this aid?"
msgstr "Qui peut prétendre à cette aide ?"

# This line is embedded in a js string, hence we have to prefix
# the quote with a slash
msgid "The current url was successfully copied to clipboard."
msgstr "L\\'url courante a été copiée dans le presse-papier."

# This line is embedded in a js string, hence we have to prefix
# the quote with a slash
msgid "Sorry, we could not copy automatically."
msgstr "Désolé, nous n\\'avons pu effectuer la copie automatiqument."

msgid "Please wait"
msgstr "Merci de patienter"

msgid "Done"
msgstr "Fait"

msgid "Done! Check your mailbox for search results."
msgstr "Vous devriez avoir reçu votre recherche par e-mail."

msgid "It seems something went wrong. Please try again in a few seconds."
msgstr "Il semble que quelque chose se soit mal passé. Merci de réessayer."

msgid "Are you sure you want to quit? You might lose some changes."
msgstr ""
"Êtes-vous certain·e de vouloir quitter cette page ? Vos modifications seront "
"perdues."

msgid "No results were found."
msgstr "Aucun résultat trouvé."

msgid "See contacts and full description"
msgstr "Voir les contacts et le descriptif complet"

msgid "Add a new instructor if different from financer"
msgstr "Ajouter un instructeur s\\'il est différent du porteur"

msgid "See more details"
msgstr "Voir plus de détails"

msgid "See less details"
msgstr "Voir moins de détails"

msgid "Your profile"
msgstr "Votre profil"

msgid "Update your contributor profile"
msgstr "Mettre à jour votre profil contributeur"

msgid "Become a contributor"
msgstr "Devenir contributeur"

msgid "Are you a contributor?"
msgstr "Vous êtes contributeur·ice ?"

msgid "My portfolio"
msgstr "Mon portefeuille d'aides"

msgid "Publish a new aid"
msgstr "Publier une aide"

msgid "Search results pages"
msgstr "Pages de résultats"

msgid "First"
msgstr "Premier"

msgid "Previous"
msgstr "Précédent"

#, python-format
msgid "Page %(current_page)s of %(total_pages)s"
msgstr "Page %(current_page)s sur %(total_pages)s"

msgid "Next"
msgstr "Suivant"

msgid "Last"
msgstr "Dernier"

msgid "Contributor profile"
msgstr "Profil contributeur"

msgid "Home"
msgstr "Accueil"

msgid "Fill out the required data"
msgstr "Remplir les données requises"

msgid ""
"You have a contributor account. Fill in the form below to update your "
"profile."
msgstr ""
"Vous bénéficiez d’un compte contributeur. Vous pouvez mettre à jour vos "
"informations ci-dessous."

msgid "We will use this data to help validate the aids your contribute."
msgstr ""
"Ces informations nous sont essentielles pour garantir la qualité des données "
"présentes sur le site."

msgid "Update your personal data"
msgstr "Mettre à jour vos données"

msgid "Log in to your contributor account"
msgstr "Connexion à votre compte contributeur"

#, python-format
msgid ""
"Have you forgotten your password? <a href=\"%(password_reset_url)s\"> "
"Request a new one.</a>"
msgstr ""
"Avez-vous oublié votre mot de passe ? <a href=\"%(password_reset_url)s"
"\">Vous pouvez en demander un nouveau.</a>"

msgid "Something went wrong"
msgstr "Quelque chose s'est mal passé"

msgid "Sorry, it looks like something went wrong. We could not log you in."
msgstr ""
"Désolé, il semble que quelque chose se soit mal passé. Nous n'avons pu "
"accéder à votre demande de connexion."

#, python-format
msgid "You will <a href=\"%(login_url)s\">have to try again.</a>"
msgstr "Vous allez <a href=\"%(login_url)s\">devoir réessayer.</a>"

msgid "Password reset"
msgstr "Récupération du mot de passe"

msgid "Forgot your password?"
msgstr "Mot de passe oublié ?"

msgid "Request a new one"
msgstr "En demander un nouveau"

msgid "Request a new password"
msgstr "Demander un nouveau mot de passe"

#, python-format
msgid ""
"Don't have an account yet? <a href=\"%(register_url)s\">Proceed to the "
"registration form.</a>"
msgstr ""
"Vous n'avez pas encore de compte ? <a href=\"%(register_url)s\">Rendez-vous "
"au formulaire d'inscription.</a>"

msgid "Your log in request was acknowledged"
msgstr "Votre demande a été prise en compte"

msgid ""
"<strong>Provided that the email you submitted is associated to an account</"
"strong>, we sent you an email with an access link. Check your mailbox and "
"click on the link to log in to your account."
msgstr ""
"<strong>Si l'adresse e-mail renseignée est bien associée à un compte</"
"strong>, nous allons vous envoyer un e-mail contenant un lien de connexion. "
"Vérifiez votre messagerie et cliquez sur le lien reçu pour accéder à votre "
"compte."

#, python-format
msgid ""
"Don't see the email? Try the following:<ul> <li>make sure you logged in with "
"the address associated with your account;</li> <li>check your spam folder;</"
"li> <li>wait a few minutes <a href=\"%(login_url)s\">and try again</a>;</li> "
"</ul>"
msgstr ""
"Si vous ne recevez pas d'e-mail, essayez les solutions suivantes :<ul>\n"
"<li>vérifiez que vous utilisez l'adresse exacte associée à votre compte ;</"
"li>\n"
"<li>vérifiez vos spams ;</li>\n"
"<li>attendez quelques secondes <a href=\"%(login_url)s\">et réessayez</a> ;</"
"li></ul>"

msgid ""
"If you can't log in, <a href=\"mailto:aides-territoires@beta.gouv.fr\"> "
"please contact us</a>."
msgstr ""
"Si vous n'arrivez pas à vous connecter, <a href=\"mailto:aides-"
"territoires@beta.gouv.fr\">n'hésitez pas à nous contacter</a>."

msgid "Update your profile"
msgstr "Mettre à jour votre profil"

#, python-format
msgid ""
"<p> <span class=\"fas fa-lightbulb\"></span> You have a contributor account. "
"<a href=\"%(contributor_profile_url)s\"> To update your contributor profile, "
"please proceed to the specific page. </a> </p>"
msgstr ""
"<p> <span class=\"fas fa-lightbulb\"></span> Vous bénéficiez d'un compte "
"contributeur. <a href=\"%(contributor_profile_url)s\">Pour mettre à jour "
"votre profil contributeur, rendez-vous sur la page dédiée.</a></p>"

msgid "Create an account to broadcast your aids"
msgstr "Créez un compte pour diffuser vos aides"

msgid ""
"<span class=\"fas fa-exclamation-circle\"></span> Only create an account "
"<strong>if you are an aid backer</strong> and want to broadcast your aids "
"with us."
msgstr ""
"<span class=\"fas fa-exclamation-circle\"></span>\n"
"Les contributeurs sont les acteurs qui référencent les aides et non ceux qui "
"les reçoivent."

#, python-format
msgid ""
"If you want to browse our aids catalog, <a href=\"%(search_url)s\"> use our "
"search form</a>."
msgstr ""
"Si vous souhaitez bénéficier des aides financières et en ingénierie des "
"porteurs, <a href=\"%(search_url)s\">utilisez notre recherche</a>."

#, python-format
msgid ""
"Do you already have an account? <a href=\"%(login_url)s\">Proceed to the "
"login form.</a>"
msgstr ""
"Vous disposez déjà d'un compte ? <a href=\"%(login_url)s\">Rendez-vous sur "
"la page de connexion.</a>"

msgid "Personal data"
msgstr "Informations personnelles"

msgid "Professional data"
msgstr "Informations professionnelles"

#, python-format
msgid ""
"By registering an account, you acknowledge that your data will be processed "
"<a href=\"%(legal_mentions_url)s\" target=\"_blank\"> according to our "
"privacy policy</a>."
msgstr ""
"En créant un compte, vous acceptez que vos données soient traitées <a href="
"\"%(legal_mentions_url)s\" target=\"_blank\"> en accord avec notre politique "
"de confidentialité</a>."

msgid "Create an account"
msgstr "Créer un nouveau compte"

msgid ""
"Do you have a problem to register? <a href=\"mailto:aides-territoires@beta."
"gouv.fr\">Please contact us.</a>"
msgstr ""
"Si vous n'arrivez pas à vous inscrire, <a href=\"mailto:aides-"
"territoires@beta.gouv.fr\">n'hésitez pas à nous contacter</a>."

msgid "You registered successfully"
msgstr "Compte créé"

msgid "Thank you for registering an account"
msgstr "Merci d'avoir créé un compte"

msgid ""
"<strong>One more step is required before your account is active</strong> : "
"check your mailbox and click on the confirmation link."
msgstr ""
"<strong>Une étape supplémentaire est nécessaire avant d'activer votre "
"compte</strong> : consultez votre messagerie et cliquez sur le lien de "
"confirmation."

#, python-format
msgid ""
"Don't see the email? Try the following:<ul> <li>make sure there was not any "
"typo in the email address you provided;</li> <li>check your spam folder;</"
"li> <li>wait for a few minutes <a href=\"%(register_url)s\">and try again</"
"a>;</li> </ul>"
msgstr ""
"Si vous ne recevez pas d'e-mail, essayez les solutions suivantes :<ul>\n"
"<li>vérifiez l'exactitude de l'adresse e-mail saisie ;</li>\n"
"<li>vérifiez vos spams ;</li>\n"
"<li>attendez quelques secondes <a href=\"%(register_url)s\">et réessayez</"
"a> ;</li></ul>"

msgid ""
"If you can't register, <a href=\"mailto:aides-territoires@beta.gouv.fr\"> "
"please contact us</a>."
msgstr ""
"Si vous n'arrivez pas à vous inscrire, <a href=\"mailto:aides-"
"territoires@beta.gouv.fr\">n'hésitez pas à nous contacter</a>."

msgid "Amendment merge"
msgstr "Intégration d'amendement"

#, python-format
msgid "By %(author_name)s on %(date)s"
msgstr "Par %(author_name)s le %(date)s"

msgid "Author:"
msgstr "Auteur "

msgid "Email:"
msgstr "Courriel :"

msgid "ND"
msgstr "NC"

msgid "Organization:"
msgstr "Organisme :"

msgid "This form makes it possible to edit the aid targeted by the amendment."
msgstr ""
"Ce formulaire permet de modifier des aides touchées par des amendements."

msgid ""
"Only the fields that are different between the original data and the amended "
"data are shown. It means that the form can show some fields that were "
"<strong> not amended</strong> by the user if the original aid was modified "
"after the amendment was suggested."
msgstr ""
"Seuls les champs qui diffèrent entre l'aide originale et la donnée modifiée "
"sont affichés. Cela signifie que certains champs qui n'ont <strong>pas été "
"amendés</strong> par l'utilisateur peuvent apparaître ici si l'aide "
"originale a été modifiée depuis la création de l'amendement."

msgid ""
"For each field, we show: 1/ the form input with the current data and 2/ the "
"modification that was suggested."
msgstr ""
"Pour chaque champ sont affichés 1/ le champ de formulaire pré-rempli avec la "
"donnée actuelle et 2/ les différences avec la valeur suggérée."

msgid "See the aid detail"
msgstr "Voir le détail de l'aide"

msgid "Admin edit"
msgstr "Éditer dans l'admin"

msgid "The user left this comment:"
msgstr "L'utilisateur·ice a laissé ce commentaire :"

msgid "Update the aid and discard the amendment"
msgstr "Mettre à jour l'aide et supprimer l'amendement"

msgid "Cancel and go back to the amendment list"
msgstr "Annuler et revenir à la liste des amendements"

msgid "Contains the following perimeters"
msgstr "Contient les périmètres suivants"

msgid "Toggle perimeters"
msgstr "Afficher / masquer les périmètres"

msgid "This does not contain any other perimeter"
msgstr "Ne contient pas d'autres périmètres"

msgid "Combine perimeters"
msgstr "Combiner des périmètres"

msgid "Upload perimeter list"
msgstr "Uploader la liste des périmètres"

#, python-format
msgid " By %(filter_title)s "
msgstr "Par %(filter_title)s "

msgid "Remove"
msgstr "Supprimer"

msgid "Combine"
msgstr "Combiner"

msgid ""
"Use this form to set this perimeter as a combination of other perimeters. "
"Watch out, the current perimeter settings will be reset."
msgstr ""
"Utilisez ce formulaire pour configurer ce périmètre comme une combinaison "
"d'autres périmètres. Attention, la configuration actuelle sera remise à zéro."

msgid "Submit"
msgstr "Envoyer"

msgid "Upload"
msgstr "Uploader"

msgid ""
"Use this form to upload the list of cities or EPCIs contained in the "
"selected <em>ad-hoc</em> perimeter.<br /> - For cities: the file must be a "
"list of insee codes (one per line) for french cities<br /> - For EPCIs: the "
"file must of a list of EPCI names (one per line)"
msgstr ""
"Utilisez ce formulaire pour spécifier la liste des communes ou EPCIs "
"contenues dans le périmètre <em>ad-hoc</em>.<br />- Communes : le fichier "
"doit contenir les codes insee (un par ligne) des communes<br />- EPCIs : le "
"fichier doit contenir le nom (un par ligne) des EPCIs"

msgid "or"
msgstr "ou"

msgid "Send file"
msgstr "Envoyer le fichier"

msgid "This aid was published by a certified account."
msgstr "Cette aide est directement publiée par la structure qui la porte."

msgid "Corporate"
msgstr "Privé"

msgid "Subvention rate"
msgstr "Taux de subvention"

msgid "Min:"
msgstr "Min :"

msgid "Max:"
msgstr "Max :"

msgid "Calendar"
msgstr "Calendrier"

msgid "Opening:"
msgstr "Ouverture :"

msgid "Deadline:"
msgstr "Échéance :"

msgid "Aid edition"
msgstr "Édition de l'aide"

msgid "Search"
msgstr "Recherche"

#, python-format
msgid "<span class=\"result-count\">%(nb_aids)s results</span>"
msgstr "<span class=\"result-count\">%(nb_aids)s résultats</span>"

msgid "For:"
msgstr "Pour :"

msgid "Save this aid"
msgstr "Sauvegarder cette aide"

#, python-format
msgid ""
"You can <a href=\"%(bundle_url)s\">manage your bundles on the dedicated "
"page</a>."
msgstr ""
"Vous pouvez <a href=\"%(bundle_url)s\">gérer vos listes d'aides sur la page "
"dédiée</a>."

#, python-format
msgid ""
"You need to be logged in to save aids in custom bundles. <a href="
"\"%(login_url)s\">Proceed to the login form</a> or <a href=\"%(register_url)s"
"\">sign up for a new account</a>."
msgstr ""
"Vous devez être identifé·e pour utiliser les listes d'aides. <a href="
"\"%(login_url)s\">Rendez-vous sur le formulaire de connexion</a> ou <a href="
"\"%(register_url)s\">enregistrez un nouveau compte</a>."

msgid "Preview your aid"
msgstr "Prévisualisation de l'aide"

msgid "Close"
msgstr "Fermer"

msgid "Create an alert"
msgstr "Créer une alerte"

msgid "We could not find any results."
msgstr "Nous n'avons pu trouver aucun résultat."

msgid "Filter results"
msgstr "Filtrer les résultats"

msgid "New search"
msgstr "Nouvelle recherche"

msgid "More filters"
msgstr "Plus de critères"

<<<<<<< HEAD
msgid "Share this aid"
msgstr "Partager cette aide"

msgid "Create an alert"
msgstr "Créer une alerte"

=======
>>>>>>> 3ca5fb2c
msgid "Advanced search"
msgstr "Recherche avancée"

msgid "Results"
msgstr "Résultats"

msgid "More search filters"
msgstr "Plus de critères"

msgid "Find aids"
msgstr "Trouver des aides"

msgid "Your search"
msgstr "Votre recherche"

msgid "All aids"
msgstr "Toutes les aides"

msgid "Aid detail"
msgstr "Détail de l'aide"

msgid "Amend"
msgstr "Amender"

msgid "Amend an aid"
msgstr "Amender une aide"

msgid "Info"
msgstr "Information"

msgid ""
"You have the possibility to <strong>suggest amendments</strong> to the "
"present data. Your modifications will not be published until they are "
"<strong> reviewed by an administrator</strong>."
msgstr ""
"Vous avez la possibilité de <strong>suggérer des amendements</strong> aux "
"données présentes. Vos modifications ne seront <strong>pas publiées avant "
"d'avoir été revues par un·e administrateur</strong>."

msgid "Thank you for your contribution."
msgstr "Merci pour votre contribution."

msgid "Suggest some modifications"
msgstr "Suggérez des modifications"

msgid "Tell us about yourself"
msgstr "Dites-nous en plus sur vous"

msgid "Tell us more about your amendment"
msgstr "Dites-nous en plus"

msgid "Suggest amendments"
msgstr "Suggérer des modifications"

msgid "Cancel and go back to the aid detail"
msgstr "Annuler et revenir au détail de l'aide"

msgid "My published aids"
msgstr "Mes aides publiées"

msgid ""
"<span class=\"fas fa-exclamation-circle\"></span> Before being published, "
"your aid <strong>must be reviewed by an administrator</strong>."
msgstr ""
"<span class=\"fas fa-exclamation-circle\"></span>\n"
"Votre aide devra être <strong>revue par un administrateur</strong> avant "
"publication."

msgid ""
"You can create your aid and <strong>ask for publication</strong> right away, "
"or <strong>save it as a draft</strong>."
msgstr ""
"Vous pouvez créer votre aide et <strong>demander la publication "
"immédiatement</strong>, ou <strong>l'enregistrer en tant que brouillon</"
"strong>."

msgid ""
"<span class=\"fas fa-exclamation-circle\"></span> Your aid <strong>will not "
"be published</strong> until it is reviewed by an administrator."
msgstr ""
"<span class=\"fas fa-exclamation-circle\"></span>\n"
"Votre aide <strong>ne sera pas publiée</strong> tant qu'elle n'aura pas été "
"revue par un administrateur."

msgid "Save and request publication"
msgstr "Enregistrer et demander la publication"

msgid "Save as a draft"
msgstr "Enregistrer en brouillon"

msgid "Cancel"
msgstr "Annuler"

msgid ""
"Warning! This aid is <strong>currently not published</strong>. You can only "
"see it because you are the author."
msgstr ""
"Attention ! Cette aide <strong>n'est actuellement pas affichée sur le site</"
"strong>. Vous pouvez la prévisualiser parce que vous en êtes l'auteur·e."

msgid ""
"Warning! This aid is <strong>no longer available</strong>. It is still "
"displayed for historical purpose."
msgstr ""
"Attention ! Cette aide n'est <strong>plus disponible</strong>. Cette page "
"restera accessible pour archivage."

msgid "Call for project"
msgstr "Appel à projet"

msgid "Call for expression of interest"
msgstr "Appel à manifestation d'intérêt"

msgid "Data origin"
msgstr "Origine de la donnée"

msgid "This aid was imported from another data stream."
msgstr "Cette aide provient d'une source de données tierce"

msgid "NA"
msgstr "ND"

msgid "Import share license"
msgstr "License de partage"

msgid "Last update"
msgstr "Dernière mise à jour"

msgid "Global presentation"
msgstr "Présentation générale"

msgid "No detailed description was submitted."
msgstr "Aucune description détaillée n'a été renseignée."

msgid "Aid targeted area"
msgstr "Zone géographique couverte par l'aide"

msgid "Eligibility criteria"
msgstr "Critères d'éligibilité"

msgid "The aid can be mobilized during…"
msgstr "Dispositif applicable pour un projet"

msgid "Other eligibility criterias"
msgstr "Autres critères d'éligibilité"

msgid "Going further"
msgstr "Aller plus loin"

msgid "Link to full description"
msgstr "Lien vers un descriptif complet"

msgid "Suggest a modification"
msgstr "Suggérer des modifications"

msgid "Total number of hits"
msgstr "Nombre de vues total des aides depuis la première publication"

msgid "Number of hits in the last 30 days"
msgstr "Nombre de vues total des aides sur les 30 derniers jours"

msgid "Click on the column name to order"
msgstr "Cliquer sur le nom d'une colonne pour trier"

msgid "Your list of published aids"
msgstr "La liste de vos aides publiées"

msgid "Created on"
msgstr "Créée le"

msgid "Last modified"
msgstr "Modifiée le"

msgid "Hits"
msgstr "Vues"

msgid "Search count"
msgstr "Recherches"

msgid "Rank"
msgstr "Ordre"

msgid "Edit an aid"
msgstr "Modifiez une aide"

msgid ""
"This aid is <strong>currently not displayed on the site</strong>. You can "
"send it to publication by requesting a review by an administrator."
msgstr ""
"Cette aide <strong>n'est actuellement pas affichée sur le site</strong>. "
"Vous pouvez l'envoyer pour publication en demandant une revue par un "
"administrateur."

msgid "Send to publication"
msgstr "Demander la publication"

msgid "You will be able to keep editing your aid."
msgstr "Vous pourrez continuer à modifier votre aide."

msgid ""
"Pending approval by an administrator, this aid <strong>will be published "
"anytime soon</strong>."
msgstr ""
"Sous réserve de validation par un administrateur, <strong>cette aide sera "
"publiée sous peu</strong>."

msgid "Cancel review"
msgstr "Annuler la revue"

msgid "You will be able to submit your aid for review later on."
msgstr "Vous pourrez à nouveau demander une revue pour publication plus tard."

msgid "You are editing a published aid. Please proceed with caution."
msgstr ""
"Vous éditez actuellement une aide publiée. Merci de procéder avec prudence."

msgid "Unpublish right now"
msgstr "Dépublier immédiatement"

msgid "You will need to request a new review to re-publish your aid."
msgstr ""
"Vous devrez demander une revue par un administrateur pour re-publier votre "
"aide."

msgid "Preview"
msgstr "Prévisualisation"

msgid "Check how your aid will appear to our users."
msgstr "Vérifiez le rendu de votre aide pour notre public."

msgid "Preview the aid"
msgstr "Prévisualiser cette aide"

msgid "Delete the aid"
msgstr "Suppression de l'aide"

msgid ""
"By clicking the button below, you will delete this aid. This action cannot "
"be undone."
msgstr ""
"En cliquant sur le bouton ci-dessous, vous supprimerez définitivement votre "
"aide. Il n'y a pas d'annulation possible."

msgid "I understand"
msgstr "Je comprends"

msgid "Delete this aid"
msgstr "Supprimer cette aide"

msgid "Save changes"
msgstr "Enregistrer vos modifications"

msgid "Copy this aid"
msgstr "Dupliquer cette aide"

msgid "Back to your portfolio"
msgstr "Retour à votre portefeuille d'aides"

msgid "Receive new aids before everyone!"
msgstr "Recevez en priorité les nouvelles aides !"

#, python-format
msgid ""
"By using this feature, you acknowledge that your data will be processed <a "
"href=\"%(legal_mentions_url)s\" target=\"_blank\"> according to our privacy "
"policy</a>."
msgstr ""
"En utilisant cette fonctionnalité, vous acceptez que vos données soient "
"traitées <a href=\"%(legal_mentions_url)s\" target=\"_blank\"> en accord "
"avec notre politique de confidentialité</a>."

msgid "Alert deletion"
msgstr "Suppression d'alerte"

msgid "Confirm the alert deletion"
msgstr "Confirmez la suppression de l'alerte"

#, python-format
msgid ""
"You are about to delete the alert \"%(alert_title)s\". Are you sure you want "
"to continue?"
msgstr ""
"Vous êtes sur le point de supprimer l'alerte « %(alert_title)s ». Êtes vous "
"certain·e de vouloir continuer ?"

msgid "Yes, delete this alert now"
msgstr "Oui, supprimer cette alerte"

msgid "Alert validation"
msgstr "Validation d'alerte"

msgid "Confirm your alert creation"
msgstr "Confirmez la création de l'alerte"

#, python-format
msgid ""
"Click on the following button to confirm the creation of the "
"\"%(alert_title)s\" alert."
msgstr ""
"Cliquez sur le bouton suivant pour confirmer la création de l'alerte "
"« %(alert_title)s »."

msgid ""
"Once the alert is validated, you will receive emails according to the "
"selected frequency whenever new aids corresponding to the alert are "
"published."
msgstr ""
"Une fois l'alerte validée, vous recevrez à la fréquence choisie des e-mails "
"listant les nouvelles aides correspondantes à votre recherche."

msgid "Confirm alert creation"
msgstr "Confirmez la création de l'alerte"

msgid "Aid bundles"
msgstr "Listes d'aides"

msgid "My aid bundles"
msgstr "Mes listes d'aides"

msgid ""
"You don't have any aid bundle yet. To create one, just browse aids normally "
"and use the \"Add to a bundle\" button."
msgstr ""
"Vous n'avez créé aucune liste d'aides personnalisée pour le moment. Pour en "
"créer une, consultez la page de n'importe quelle aide et utilisez le bouton "
"« Ajouter à une liste »."

msgid "Create new bundle"
msgstr "Créer une nouvelle liste"

msgid "Select a bundle on the menu to see the associated aids."
msgstr ""
"Sélectionnez une liste dans le menu pour consulter les aides associées."

msgid "Data export and API"
msgstr "API et réutilisation des données"

msgid ""
"Leave your email to be informed in priority about new aids for your "
"territory."
msgstr ""
"Laissez votre email pour être informé·e en priorité des nouvelles aides pour "
"votre territoire."

msgid "Register to the mailing-list"
msgstr "S'inscrire à la lettre d'information"

msgid "You have successfully subscribed"
msgstr "Vous êtes abonné"

msgid "Your subscription is now confirmed"
msgstr "Votre inscription est confirmée"

msgid ""
"You have successfully subscribed to the ADDNA x Aides-territoires alert "
"system."
msgstr ""
"Vous avez confirmé votre abonnement aux alertes ADDNA x Aides-territoires."

#, python-format
msgid ""
"If you want to know more, <a href=\"%(legal_mentions_url)s\"> check out our "
"terms of service</a>."
msgstr ""
"Si vous souhaitez en savoir plus, vous pouvez <a href="
"\"%(legal_mentions_url)s\">consulter nos mentions légales</a>."

msgid ""
"You can now <a href=\"https://addna.aides-territoires.beta.gouv.fr/\"> visit "
"the custom ADDNA page on Aides-territoires</a>."
msgstr ""
"Rendez-vous sur <a href=\"https://addna.aides-territoires.beta.gouv.fr/\">la "
"page dédiée de l'ADDNA sur Aides-territoires</a>."

msgid "Subscription confirmed"
msgstr "Inscription confirmée"

msgid "Your subscription was confirmed"
msgstr "Votre inscription est confirmée"

msgid ""
"Your subscription to the Aides-territoires mailing-list is now confirmed."
msgstr "Votre inscription à la newsletter Aides-territoires est confirmée."

msgid "You will keep being among the first informed of our news."
msgstr ""
"Vous continuerez à être les premiers informés de l'actualité Aides-"
"territoires."

msgid "You can now:"
msgstr "Vous pouvez désormais :"

msgid "go back to the home page;"
msgstr "retourner à la page d'accueil ;"

msgid ""
"check for our legal mentions for informations about our data protection "
"policy."
msgstr ""
"consulter nos mentions légales pour obtenir des informations sur notre "
"politique de protection des données."

msgid "Please confirm your subscription"
msgstr "Merci de confirmer votre inscription"

msgid ""
"Your mailing-list registration was taken into account. You still need to "
"click the confirmation link in the mail you are about to receive."
msgstr ""
"Afin de finaliser votre inscription, il vous reste à cliquer sur le lien de "
"confirmation présent dans l'e-mail que vous allez recevoir."

msgid ""
"Check for our legal mentions for informations about our data protection "
"policy."
msgstr ""
"Consultez nos mentions légales pour obtenir des informations sur notre "
"politique de protection des données."

msgid "Or go back to the home page."
msgstr "Ou retournez à la page d'accueil."

msgid "Confirm your subscribtion"
msgstr "Merci de confirmer votre inscription"

msgid ""
"<strong>Your mailing-list registration was taken into account. You still "
"need to click the confirmation link in the mail you are about to receive.</"
"strong>"
msgstr ""
"Afin de finaliser votre inscription, il vous reste à cliquer sur le lien de "
"confirmation présent dans l'e-mail que vous allez recevoir."

msgid "Thank you for subscribing to the newsletter"
msgstr "Merci pour votre abonnement à la newsletter"

msgid ""
"<strong>Your subscription to the newsletter has been registered.</strong>"
msgstr "<strong>Votre abonnement à la newsletter a été enregistré.</strong>"

msgid "Do you want to extend your search&nbsp;?"
msgstr "Vous souhaitez élargir votre recherche&nbsp;?"

msgid ""
"Find all aids for all beneficiaries and all themes in <a href=\"https://"
"aides-territoires.beta.gouv.fr/\">Aides-territoires</a>&nbsp;!"
msgstr ""
"Retrouvez l’ensemble des dispositifs pour tous les bénéficiaires et toutes "
"les thématiques sur <a href=\"https://aides-territoires.beta.gouv.fr/\"> "
"Aides-territoires</a>&nbsp;!"

msgid "Reset filters"
msgstr "Réinitialiser"

msgid "All aid programs"
msgstr "Tous les programmes d'aides"

msgid "Search – Audience"
msgstr "Recherche – Audience"

msgid "Your structure"
msgstr "La structure"

msgid "Your perimeter"
msgstr "Le territoire"

msgid "Your themes"
msgstr "Les thématiques d'aides"

msgid "Your categories"
msgstr "Les sous-thématiques d'aides"

msgid "Skip to the next step"
msgstr "Passer cette étape"

msgid "Search – Categories"
msgstr "Recherche – Catégories"

#, python-format
msgid "<span class=\"counter\">%(total_aids)s</span> aids match your research"
msgstr ""
"<span class=\"counter\">%(total_aids)s</span> aides correspondent à votre "
"recherche"

msgid "Refine those results by selecting categories"
msgstr "Affinez ces résultats en sélectionnant des sous-thématiques"

msgid "Back to previous step"
msgstr "Revenir en arrière"

msgid "Search – Perimeter"
msgstr "Recherche – Périmètre"

msgid "Search – Theme"
msgstr "Recherche – Thématique"

msgid "In what themes are you interested in?"
msgstr "Dans quelles thématiques recherchez-vous ?"

msgid "Public stats"
msgstr "Statistiques publiques"

msgid "Available aids"
msgstr "Aides disponibles"

msgid "Published aids that are still open."
msgstr "Aides publiées et toujours ouvertes aux candidatures"

msgid "Sent alerts"
msgstr "Alertes envoyées"

msgid "Emails sent with new alerts notification"
msgstr "E-mails d'alertes « nouvelles aides »"

msgid "Viewed aids"
msgstr "Aides vues"

msgid "Top viewed aids"
msgstr "Aides les plus vues"

msgid "Aids viewed within the last 30 days"
msgstr "Nombre d'aides vues pendant les 30 derniers jours"

msgid "Aids viewed within the last 7 days"
msgstr "Nombre d'aides vues pendant les 7 derniers jours"

msgid "Total number of views"
msgstr "Nombre de vues total"

msgid "Since the launch of the page on"
msgstr "Depuis le lancement de le page le"

msgid "Number of views within the last 30 days"
msgstr "Nombre de vues pendant les 30 derniers jours"

msgid "Number of views within the last 7 days"
msgstr "Nombre de vues pendant les 7 derniers jours"

msgid "Organizations that are financing or instructing aids"
msgstr "Organisations qui financent ou instruisent des aides"

msgid "All tags"
msgstr "Tous les mots clés"

msgid "All known tags"
msgstr "Tous les mots clés"

msgid "Keyword"
msgstr "Mot clé"

msgid "Top keywords searched"
msgstr "Mots clés les plus recherchés"

msgid ""
"A tag is a label associated with one or several aids. Using tags is a great "
"way to browse the site for aids relevant to your specific interests."
msgstr ""
"Un mot clé est une étiquette associée à une ou plusieurs aides. Utiliser les "
"mots clés est un bon moyen de trouver des aides pertinentes par rapport à "
"vos centres d'intérêts spécifiques."

msgid "upload"
msgstr "upload"

msgid "Image"
msgstr "Image"

msgid "Uploaded at"
msgstr "Uploadé à"

msgid "Upload image"
msgstr "Uploader l'image"

msgid "Upload images"
msgstr "Uploader les images"

<<<<<<< HEAD
msgid "Send this aid by email"
msgstr "Envoyer cette aide par email"
=======
msgid "Project"
msgstr "Projet"

msgid "Projects"
msgstr "Projets"

msgid "is_suggested"
msgstr "est suggeré"

msgid "Is a suggested project?"
msgstr "Est-ce un projet suggéré ?"

msgid "If the project is suggested by a user"
msgstr "Si le projet est suggéré par un utilisateur"

msgid "Full description of the project"
msgstr "Description complète du projet"
>>>>>>> 3ca5fb2c
<|MERGE_RESOLUTION|>--- conflicted
+++ resolved
@@ -2160,15 +2160,9 @@
 msgid "More filters"
 msgstr "Plus de critères"
 
-<<<<<<< HEAD
 msgid "Share this aid"
 msgstr "Partager cette aide"
 
-msgid "Create an alert"
-msgstr "Créer une alerte"
-
-=======
->>>>>>> 3ca5fb2c
 msgid "Advanced search"
 msgstr "Recherche avancée"
 
@@ -2745,10 +2739,9 @@
 msgid "Upload images"
 msgstr "Uploader les images"
 
-<<<<<<< HEAD
 msgid "Send this aid by email"
 msgstr "Envoyer cette aide par email"
-=======
+
 msgid "Project"
 msgstr "Projet"
 
@@ -2765,5 +2758,4 @@
 msgstr "Si le projet est suggéré par un utilisateur"
 
 msgid "Full description of the project"
-msgstr "Description complète du projet"
->>>>>>> 3ca5fb2c
+msgstr "Description complète du projet"