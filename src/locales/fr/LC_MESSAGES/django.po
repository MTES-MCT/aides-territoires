# SOME DESCRIPTIVE TITLE.
# Copyright (C) YEAR THE PACKAGE'S COPYRIGHT HOLDER
# This file is distributed under the same license as the PACKAGE package.
# FIRST AUTHOR <EMAIL@ADDRESS>, YEAR.
#
msgid ""
msgstr ""
"Project-Id-Version: PACKAGE VERSION\n"
"Report-Msgid-Bugs-To: \n"
"POT-Creation-Date: 2021-05-10 17:50+0200\n"
"PO-Revision-Date: YEAR-MO-DA HO:MI+ZONE\n"
"Last-Translator: FULL NAME <EMAIL@ADDRESS>\n"
"Language-Team: LANGUAGE <LL@li.org>\n"
"Language: \n"
"MIME-Version: 1.0\n"
"Content-Type: text/plain; charset=UTF-8\n"
"Content-Transfer-Encoding: 8bit\n"
"Plural-Forms: nplurals=2; plural=(n > 1);\n"

msgid "Author"
msgstr "Auteur"

msgid "First name"
msgstr "Prénom"

msgid "Last name"
msgstr "Nom"

msgid "Personal info"
msgstr "Informations personnelles"

msgid "Professional info"
msgstr "Informations professionnelles"

msgid "Permissions"
msgstr "Permissions"

msgid "Misc."
msgstr "Divers"

msgid "<abbr title=\"Newsletter subscriber\">NL</abbr>"
msgstr "<abbr title=\"Dans la newsletter\">NL</abbr>"

msgid "Your email address"
msgstr "Votre adresse e-mail"

msgid ""
"We will send a confirmation link to this address before creating the account."
msgstr ""
"Nous enverrons un e-mail de confirmation à cette adresse avant de valider le "
"compte."

msgid "Your first name"
msgstr "Votre prénom"

msgid "Your last name"
msgstr "Votre nom"

msgid "Your organization"
msgstr "Votre structure professionnelle"

msgid "Your position"
msgstr "Votre fonction"

msgid "Your phone number"
msgstr "Votre numéro de téléphone"

msgid "Please double-check this value."
msgstr "Merci de bien vérifier l'adresse saisie."

msgid "Please enter a correct email address and password."
msgstr "Saisissez une adresse e-mail et un mot de passe valides."

msgid "This account is inactive."
msgstr "Ce compte n'est actuellement pas actif."

msgid "Your password"
msgstr "Votre mot de passe"

msgid "Choose a new password"
msgstr "Choisissez un nouveau mot de passe"

msgid "Leave empty to keep your existing password"
msgstr "Laissez vide pour conserver votre mot de passe actuel"

msgid "Email address"
msgstr "Adresse e-mail"

msgid "Date joined"
msgstr "Date de création du compte"

msgid "Gave consent to receive communications"
msgstr "A donné son consentement pour recevoir l'actualité"

msgid "Wants to receive alerts when similar aids are published"
msgstr "Veut recevoir des alertes en cas de publication d'aides similaires"

msgid "Watched tags"
msgstr "Mots-clés à surveiller"

msgid "Organization"
msgstr "Organisme"

msgid "Role"
msgstr "Rôle"

msgid "Contact phone number"
msgstr "Numéro de téléphone"

msgid "Is certified"
msgstr "Certifié ?"

msgid "Display a badge next to this user's aids"
msgstr "Afficher un badge à côté des aides publiées par ce compte."

msgid "User"
msgstr "Utilisateur"

msgid "Users"
msgstr "Utilisateurs"

msgid "register/"
msgstr "inscription/"

msgid "register-success/"
msgstr "inscription-succès/"

msgid "login/"
msgstr "connexion/"

msgid "login/<uidb64>/<token>/"
msgstr "connexion/<uidb64>/<token>/"

msgid "password-reset/"
msgstr "nouveau-mot-de-passe/"

msgid "password-reset-sent/"
msgstr "mot-de-passe-envoyé/"

msgid "contributor-profile/"
msgstr "profil-contributeur/"

msgid "logout/"
msgstr "deconnexion/"

msgid ""
"You are now logged in. Welcome! Please take a few seconds to update your "
"profile."
msgstr ""
"Vous êtes maintenant connecté. Bienvenue ! Pourriez-vous prendre quelques "
"secondes pour mettre à jour votre profil ?"

msgid "You are now logged in. Welcome back!"
msgstr "Vous êtes maintenant connecté. Bienvenue !"

msgid "Your contributor profile was updated successfully."
msgstr "Votre profil a été mise à jour."

msgid "State"
msgstr "État"

msgid "Open aids"
msgstr "Aides ouvertes"

msgid "Deadline approaching aids"
msgstr "Expirent bientôt"

msgid "Expired aids"
msgstr "Aides expirées"

msgid "Currently not displayed"
msgstr "Actuellement non affichées"

msgid "Currently displayed"
msgstr "Actuellement affichées"

msgid "Eligibility test"
msgstr "Test d'éligibilité"

msgid "Yes"
msgstr "Oui"

msgid "No"
msgstr "Non"

msgid "Generic / Local"
msgstr "Générique / Locale"

msgid "Generic aids"
msgstr "Aides génériques"

msgid "Local aids"
msgstr "Aides locales"

msgid "Standard aids"
msgstr "Aides standards"

msgid "Backers"
msgstr "Porteurs d'aides"

msgid "Perimeter"
msgstr "Périmètre"

msgid "Financer"
msgstr "Porteur d’aide"

msgid "Financers"
msgstr "Porteurs d’aides"

msgid "Instructor"
msgstr "Instructeurs"

msgid "Instructors"
msgstr "Instructeurs"

msgid "Aid presentation"
msgstr "Présentation de l'aide"

msgid "Aid perimeter"
msgstr "Périmètre de l'aide"

msgid "Aid calendar"
msgstr "Calendrier de l'aide"

msgid "Aid description"
msgstr "Description de l'aide"

msgid "Contact and actions"
msgstr "Contact et démarches"

msgid "Eligibility"
msgstr "Éligibilité"

msgid "Aid admin"
msgstr "Administration de l'aide"

msgid "Only for generic aids"
msgstr "Uniquement pour les aides génériques"

msgid "Only for local aids"
msgstr "Uniquement pour les aides locales"

msgid "Import related data"
msgstr "Données liées à l'import"

msgid "Misc data"
msgstr "Données diverses"

msgid "From the same author"
msgstr "Du même auteur"

msgid "Nb of (non-draft) aids by the same author"
msgstr "Nb. d'autres aides (sauf brouillons) créées par le même utilisateur"

msgid "Live"
msgstr "Live"

msgid "The selected aids were set as CFP"
msgstr "Les aides sélectionnées ont été marquées en tant qu'AAP"

msgid "Set as CFP"
msgstr "Marquer en tant qu'AAP"

msgid "Exported data will be available "
msgstr "Les données exportées seront disponibles "

msgid "Export selected Aids as CSV in background task"
msgstr "Exporter les Aides selectionnées en CSV en tâche de fond"

msgid "Export selected Aids as XLSX as background task"
msgstr "Exporter les Aides selectionnées en XLSX en tâche de fond"

msgid "Export and download selected Aids"
msgstr "Exporter et télécharger les Aides selectionnées"

msgid "Deleted aid"
msgstr "Aide supprimée"

msgid "Deleted aids"
msgstr "Aides supprimées"

msgid "Amendment"
msgstr "Amendement"

msgid "Amendments"
msgstr "Amendements"

msgid "<path:object_id>/merge/"
msgstr "<path:object_id>/merge/"

msgid "The aid was successfully updated."
msgstr "L'aide a bien été mise à jour."

msgid "Theme and category, separated by « | »."
msgstr "Thème et catégorie, séparés par « | »."

msgid "E.g: \"Nature / environnement|Qualité de l'air\""
msgstr "E.g : \"Nature / environnement|Qualité de l'air\""

msgid "Communes"
msgstr "Communes"

msgid "Audience EPCI"
msgstr "EPCI à fiscalité propre"

msgid "Departments"
msgstr "Départements"

msgid "Regions"
msgstr "Régions"

msgid "Associations"
msgstr "Associations"

msgid "Individuals"
msgstr "Particuliers"

msgid "Farmers"
msgstr "Agriculteurs"

msgid "Private sector"
msgstr "Entreprises privées"

msgid "Local public companies"
msgstr "Entreprises publiques locales (Sem, Spl, SemOp)"

msgid "Public organizations / State services"
msgstr "Établissements publics (écoles, bibliothèques…) / Services de l'État"

msgid "Research"
msgstr "Recherche"

msgid "Collectivities"
msgstr "Collectivités"

msgid "Other audiences"
msgstr "Autres bénéficiaires"

msgid "Grant"
msgstr "Subvention"

msgid "Loan"
msgstr "Prêt"

msgid "Recoverable advance"
msgstr "Avance récupérable"

msgid "Other"
msgstr "Autre"

msgid "Technical"
msgstr "Technique"

msgid "Financial"
msgstr "Financière"

msgid "Legal"
msgstr "Juridique / administrative"

msgid "Financial aids"
msgstr "Aides financières"

msgid "Technical and methodological aids"
msgstr "Aides en ingénierie"

msgid "Program title"
msgstr "Titre du programme"

msgid "Call for project \"Innovation continue\""
msgstr "Ex : Appel à projet innovation continue"

msgid "Full description of the aid and its objectives"
msgstr "Description complète de l'aide et de ses objectifs"

msgid ""
"If you have a description, do not hesitate to copy it here.\n"
"Try to complete the description with the maximum of information.\n"
"If you are contacted regularly to ask for the same information, try to give "
"some answers in this space."
msgstr ""
"Si vous avez un descriptif, n'hésitez pas à le copier ici.\n"
"Essayez de compléter le descriptif avec le maximum d'informations.\n"
"Si l'on vous contacte régulièrement pour vous demander les mêmes "
"informations, essayez de donner des éléments de réponses dans cet espace."

msgid "Examples of projects that benefited from this aid"
msgstr "Exemples d'applications ou de projets réalisés grâce à cette aide"

msgid ""
"Give concrete examples of projets that benefited or might benefit from this "
"aid."
msgstr ""
"Afin d'aider les territoires à mieux comprendre votre aide, donnez ici "
"quelques exemples concrets de projets réalisables ou réalisés."

msgid "Library, skatepark, etc."
msgstr ""
"Médiathèque, skatepark, accompagner des enfants en classe de neige, financer "
"une usine de traitement des déchets, etc."

msgid "Other eligibility criterias?"
msgstr "Conditions d'éligibilité"

msgid "Contact to apply"
msgstr "Contact pour candidater"

msgid "Feel free to add several contacts"
msgstr "N'hésitez pas à ajouter plusieurs contacts"

msgid "First name / last name, email, phone, comments…"
msgstr "Nom, prénom, e-mail, téléphone, commentaires…"

msgid "Local characteristics"
msgstr "Spécificités locales"

msgid "Characteristics that applies to local aids."
msgstr "Décrivez les spécificités de cette aide locale."

msgid "Call for project / Call for expressions of interest"
msgstr "Appel à projet / Manifestation d'intérêt"

msgid "Aid title"
msgstr "Nom de l'aide"

msgid "Aid backer(s)"
msgstr "Porteur de l'aide"

msgid "Aid instructor(s)"
msgstr "Instructeur de l'aide"

msgid "…or add a new financer"
msgstr "…ou ajoutez un nouveau porteur d'aide"

msgid "Types of expenses covered"
msgstr "Types de dépenses / actions couvertes"

msgid "Link to a full description"
msgstr "Lien vers le descriptif complet"

msgid "Link to an online application form"
msgstr "Lien vers la démarche en ligne"

msgid "Check this if this aid is a call for project"
msgstr ""
"Cochez cette case s'il s'agit d'un appel à projets (AAP) ou d'un appel à "
"manifestation d'intérêt (AMI)"

msgid ""
"If the aid backer is not in the previous list, use this field to add a new "
"one."
msgstr ""
"Si le porteur de l'aide n'est pas déjà présent dans la liste précédente, "
"vous pouvez utiliser ce champ pour nous le communiquer."

msgid "Please provide a financer, or suggest a new one."
msgstr "Merci d'indiquer un porteur d'aide."

msgid "Perimeter suggestion"
msgstr "Périmètre suggéré"

msgid "The user suggested the following description for a new perimeter"
msgstr "Le contributeur suggère ce nouveau périmètre"

msgid "Backer suggestion"
msgstr "Porteurs suggérés"

msgid ""
"This backer was suggested. Add it to the global list then add it to this aid "
"with the field above."
msgstr ""
"Ce porteur a été suggéré. Créez le nouveau porteur et ajouter le en tant que "
"porteur d'aides via le champ approprié."

msgid "Instructor suggestion"
msgstr "Instructeurs suggérés"

msgid ""
"This instructor was suggested. Add it to the global list then add it to this "
"aid with the field above."
msgstr ""
"Cet instructeur a été suggéré. Créez le nouveau porteur et ajouter le en "
"tant qu'instructeur via le champ approprié."

msgid "Categories"
msgstr "Sous-thématiques"

msgid "Aid program"
msgstr "Programme d'aides"

msgid "Type a few characters and select a value among the list"
msgstr ""
"Saisissez quelques caractères et sélectionnez une valeur parmi les "
"suggestions."

msgid "Suggest a new backer"
msgstr "Suggérer un nouveau porteur"

msgid "Suggest a backer if you don't find the correct choice in the main list."
msgstr ""
"Suggérez un porteur si vous ne trouvez pas votre choix dans la liste "
"principale."

msgid "Suggest a new instructor"
msgstr "Suggérer un nouvel instructeur"

msgid ""
"Suggest an instructor if you don't find the correct choice in the main list."
msgstr ""
"Suggérez un instructeur si vous ne trouvez pas votre choix dans la liste "
"principale."

msgid "Targeted area"
msgstr "Zone géographique couverte par l'aide"

msgid ""
"\n"
"            The geographical zone where the aid is available.<br />\n"
"            Example of valid zones:\n"
"            <ul>\n"
"            <li>France</li>\n"
"            <li>Bretagne (Région)</li>\n"
"            <li>Métropole du Grand Paris (EPCI)</li>\n"
"            <li>Outre-mer</li>\n"
"            <li>Wallis et Futuna</li>\n"
"            <li>Massif Central</li>\n"
"            </ul>\n"
"        "
msgstr ""
"\n"
"            La zone géographique sur laquelle l'aide est disponible.<br />\n"
"            Exemples de zones valides :\n"
"            <ul>\n"
"            <li>France</li>\n"
"            <li>Bretagne (Région)</li>\n"
"            <li>Métropole du Grand Paris (EPCI)</li>\n"
"            <li>Outre-mer</li>\n"
"            <li>Wallis et Futuna</li>\n"
"            <li>Massif Central</li>\n"
"            </ul>\n"
"        "

msgid "Can't find a valid targeted area?"
msgstr "Vous ne trouvez pas de zone géographique appropriée ?"

msgid ""
"\n"
"            If you can't find a corresponding targeted area amongst the\n"
"            existing perimeter list, just choose \"France\" and briefly "
"describe\n"
"            here your aid actual target area.\n"
"        "
msgstr ""
"\n"
"Si vous ne trouvez pas de zone géographique suffisamment précise dans la "
"liste existante, spécifiez « France » et décrivez brièvement ici le "
"périmètre souhaité."

msgid "Aid categories"
msgstr "Thématiques de l'aide"

msgid "Choose one or several categories that match your aid."
msgstr ""
"Sélectionnez la ou les thématiques associées à votre aide. N'hésitez pas à "
"en choisir plusieurs."

msgid "yyyy-mm-dd"
msgstr "jj/mm/aaaa"

msgid "Min. subvention rate"
msgstr "Taux de subvention min."

msgid "Max. subvention rate"
msgstr "Taux de subvention max."

msgid "Unless the aid is ongoing, you must indicate the submission deadline."
msgstr ""
"Sauf pour les aides permanentes, veuillez indiquer la date limite de "
"soumission."

msgid "Funding"
msgstr "Financière"

msgid "Non-funding"
msgstr "Non-financière"

msgid "Financial aid"
msgstr "Aide financière"

msgid "Engineering aid"
msgstr "Aide en ingénierie"

msgid "Sort: relevance"
msgstr "Tri : pertinence"

msgid "Sort: publication date"
msgstr "Tri : date de publication"

msgid "Sort: submission deadline"
msgstr "Tri : date de clôture"

msgid "Text search"
msgstr "Recherche textuelle"

msgid "Aid title, keyword, etc."
msgstr "Titre, sujet, mot-clé, etc."

msgid "Apply before…"
msgstr "Candidater avant…"

msgid "Published after…"
msgstr "Publiée après…"

msgid "Aid type"
msgstr "Nature de l'aide"

msgid "Engineering aids"
msgstr "Aides en ingénierie"

msgid "Project progress"
msgstr "Avancement du projet"

msgid "Concerned actions"
msgstr "Actions concernées"

msgid "Recurrence"
msgstr "Récurrence"

msgid "Call for projects only"
msgstr "Appels à projets / Appels à manifestation d’intérêt uniquement"

msgid "Projects"
msgstr "Projets"

msgid "Aid programs"
msgstr "Programmes d'aides"

msgid "France Relance?"
msgstr "Aides France Relance :"

msgid "Themes"
msgstr "Thématiques"

msgid "You are seeking aids for…"
msgstr "Vous recherchez des aides pour…"

msgid "Your territory"
msgstr "Le territoire"

msgid "Origin url"
msgstr "URL d'origine"

msgid "Order by"
msgstr "Trier par"

msgid "This zipcode seems invalid"
msgstr "Ce code postal semble invalide."

msgid "The structure"
msgstr "La structure"

msgid "Open"
msgstr "Ouverte"

msgid "Deadline approaching"
msgstr "Expire bientôt"

msgid "Expired"
msgstr "Expirée"

msgid "Not displayed"
msgstr "Non affichée"

msgid "Displayed"
msgstr "Affichée"

msgid "Deadline"
msgstr "Échéance"

msgid "Display status"
msgstr "Affichage"

msgid "Draft"
msgstr "Brouillon"

msgid "Under review"
msgstr "En revue"

msgctxt "Aid (nf)"
msgid "Published"
msgstr "Publiée"

msgctxt "Aid (nf)"
msgid "Deleted"
msgstr "Supprimée"

msgid "Order"
msgstr "Trier par"

msgid "Technical engineering"
msgstr "Ingénierie technique"

msgid "Financial engineering"
msgstr "Ingénierie financière"

msgid "Legal engineering"
msgstr "Ingénierie juridique / administrative"

msgid "Europe"
msgstr "Europe"

msgid "France"
msgstr "France"

msgid "Region"
msgstr "Région"

msgid "Department"
msgstr "Département"

msgid "Commune"
msgstr "Commune"

msgid "Mainland"
msgstr "Métropole"

msgid "Overseas"
msgstr "Outre-mer"

msgid "Preoperational"
msgstr "Réflexion / conception"

msgid "Operational"
msgstr "Mise en œuvre / réalisation"

msgid "Postoperation"
msgstr "Usage / valorisation"

msgid "Public organization"
msgstr "Établissement public"

msgid "Supply"
msgstr "Dépenses de fonctionnement"

msgid "Investment"
msgstr "Dépenses d'investissement"

msgid "One off"
msgstr "Ponctuelle"

msgid "Ongoing"
msgstr "Permanente"

msgid "Recurring"
msgstr "Récurrente"

msgid "Slug"
msgstr "Fragment d'URL"

msgid "Let it empty so it will be autopopulated."
msgstr "Laisser vide pour autoremplir."

msgid "Name"
msgstr "Nom"

msgid "Use an infinitive form to make the aid's purpose clear"
msgstr ""
"Le titre doit commencer par un verbe à l’infinitif pour que l'objectif de "
"l'aide soit explicite vis-à-vis de ses bénéficiaires"

msgid "Short title"
msgstr "Titre court"

msgid "A shorter, more concise title"
msgstr "Un titre plus concis, pour affichage spécifique"

msgid "Who is submitting the aid?"
msgstr "Qui renseigne cette aide ?"

msgid "Financer suggestion"
msgstr "Porteurs d'aides suggérés"

msgid "Project examples"
msgstr "Exemples de projets réalisables"

msgid "What is the aid broadcasting perimeter?"
msgstr "Sur quel périmètre l'aide est-elle diffusée ?"

msgid "Mobilization step"
msgstr "État d'avancement du projet pour bénéficier du dispositif"

msgid "Origin URL"
msgstr "URL d'origine"

msgid "Application url"
msgstr "Lien vers une démarche en ligne"

msgid "Targeted audiences"
msgstr "Bénéficiaires de l'aide"

msgid "Aid types"
msgstr "Types d'aide"

msgid "Specify the aid type or types."
msgstr "Précisez le ou les types de l'aide."

msgid "Is generic aid"
msgstr "Est une aide générique ?"

msgid "Generic aid"
msgstr "Aide générique"

msgid "Generic aid associated to a local aid"
msgstr "Aide générique associée à une aide locale"

msgid "Destinations"
msgstr "Types de dépenses / actions couvertes"

msgid "Start date"
msgstr "Date d'ouverture"

msgid "When is the application opening?"
msgstr "À quelle date l'aide est-elle ouverte aux candidatures ?"

msgid "Predeposit date"
msgstr "Date de pré-dépôt"

msgid "When is the pre-deposit date, if applicable?"
msgstr "Quelle est la date de pré-dépôt des dossiers, si applicable ?"

msgid "Submission deadline"
msgstr "Date de clôture"

msgid "When is the submission deadline?"
msgstr "Quelle est la date de clôture de dépôt des dossiers ?"

msgid "Subvention rate, min. and max. (in round %)"
msgstr "Taux de subvention, min. et max. (en %, nombre entier)"

msgid "If fixed rate, only fill the max. rate."
msgstr "Si le taux est fixe, remplissez uniquement le taux max."

msgid "Subvention rate, optional comment"
msgstr "Taux de subvention, commentaire optionnel"

msgid "Contact"
msgstr "Contact"

msgid "Contact email"
msgstr "Adresse e-mail de contact"

msgid "Contact detail"
msgstr "Contact (détail)"

msgid "Is this a one-off aid, is it recurring or ongoing?"
msgstr "L'aide est-elle ponctuelle, permanente, récurrente ?"

msgid "Programs"
msgstr "Programmes"

msgid "Status"
msgstr "Statut"

msgid "Date created"
msgstr "Date de création"

msgid "Date updated"
msgstr "Date de mise à jour"

msgid "First publication date"
msgstr "Première date de publication"

msgid "Is this aid a part of the France Relance program?"
msgstr "Cette aide est-elle éligible au programme France Relance ?"

msgid "Is imported?"
msgstr "Importé ?"

msgid "Data Source"
msgstr "Source de données"

msgid "Unique identifier for imported data"
msgstr "Identifiant d'import unique"

msgid "Origin url of the imported data"
msgstr "Url d'origine de la donnée importée"

msgid "Under which license was this aid shared?"
msgstr "Sous quelle licence cette aide a-t-elle été partagée ?"

msgid "Date of the latest access"
msgstr "Date du dernier accès"

msgid "Search vector"
msgstr "Search vector"

msgid "Tags"
msgstr "Mots clés"

msgid "Is amendment"
msgstr "Est un amendement"

msgid "Amended aid"
msgstr "Aide amendée"

msgid "Amendment author"
msgstr "Auteur de l'amendement"

msgid "Amendment author email"
msgstr "E-mail de l'auteur de l'amendement"

msgid "Amendment author organization"
msgstr "Structure de l'auteur de l'amendement"

msgid "Amendment comment"
msgstr "Commentaire"

msgid "Aid"
msgstr "Aide"

msgid "Aids"
msgstr "Aides"

msgid "search/"
msgstr "recherche/"

msgid "results/"
msgstr "resultats/"

msgid "results/receive/"
msgstr "resultats/recevoir/"

msgid "publish/"
msgstr "publier/"

msgid "published/"
msgstr "publications/"

msgid "<slug:slug>/status/"
msgstr "<slug:slug>/statut/"

msgid "<slug:slug>/delete/"
msgstr "<slug:slug>/supprimer/"

#, python-format
msgid ""
"Your aid was sucessfully created. You can keep editing it or <a href="
"\"%(url)s\" target=\"_blank\">preview it</a>."
msgstr ""
"Votre aide a été créée. Vous pouvez poursuivre l'édition ou <a href=\"%(url)s"
"\" target=\"_blank\">la prévisualiser</a>."

#, python-format
msgid ""
"The new aid was sucessfully created. You can keep editing it. And find the "
"duplicated aid in <a href=\"%(url)s\">your portfolio</a>."
msgstr ""
"La nouvelle aide a été créée. Vous pouvez poursuivre l'édition. Et retrouvez "
"l'aide dupliquée sur <a href=\"%(url)s\">votre portefeuille d'aides</a>."

msgid "The aid was sucessfully updated. You can keep editing it."
msgstr "L'aide a bien été mise à jour. Vous pouvez poursuivre l'édition."

msgid ""
"Your aid will be reviewed by an admin soon. It will be published and visible "
"for users once an admin has approved it."
msgstr ""
"Votre aide est actuellement en revue. Elle sera publiée et visible par les "
"utilisateurs du site une fois que l'administrateur l’aura validé."

msgid "We updated your aid status."
msgstr "Le changement de statut de votre aide a bien été pris en compte."

msgid "Your aid was deleted."
msgstr "Votre aide a été supprimée."

msgid "We will send an email to confirm your address"
msgstr "Nous enverrons un e-mail pour confirmer votre adresse"

msgid "Give a name to your alert"
msgstr "Donnez un nom à votre alerte"

msgid "Alert frequency"
msgstr "Fréquence de l'alerte"

msgid "How often do you want to receive alerts?"
msgstr "À quelle fréquence souhaitez-vous recevoir les nouveaux résultats ?"

msgid ""
"\n"
"                    You can't create more alerts without validating them.\n"
"                    If you don't receive the validation email, please "
"contact\n"
"                    us.\n"
"                "
msgstr ""
"\n"
"Vous ne pouvez pas créer de nouvelles alertes avant de valider celles "
"existantes. \n"
"Si vous ne recevez pas les e-mails de validation, merci de nous contacter."

msgid ""
"\n"
"                    You've reached the maximum amount of alerts you can "
"create\n"
"                    for your email address.\n"
"                "
msgstr ""
"\n"
"Vous avez atteint le nombre maximum d'alertes qu'il est possible de créer "
"pour une seule adresse e-mail."

msgid "Daily"
msgstr "Quotidiennement"

msgid "Weekly"
msgstr "Hebdomadairement"

msgid "Secret token"
msgstr "Clé secrète"

msgid "Email"
msgstr "Courriel"

msgid "Querystring"
msgstr "Querystring"

msgid "Title"
msgstr "Titre"

msgid "Confirmed?"
msgstr "Confirmée ?"

msgid "Date validated"
msgstr "Date de validation"

msgid "Latest alert date"
msgstr "Dernière alerte"

msgid "Alert"
msgstr "Alerte"

msgid "Alerts"
msgstr "Alertes"

msgid "create/"
msgstr "créer/"

msgid "validate/"
msgstr "validation/"

msgid "delete/"
msgstr "supprimer/"

msgid "We just sent you an email to validate your alert."
msgstr "Nous venons de vous envoyer un e-mail afin de valider votre alerte."

msgid "We could not create your alert because of those errors: {}"
msgstr ""
"Nous n'avons pas pu enregistrer votre alerte à cause de ces erreurs : {}"

msgid "You confirmed the alert creation."
msgstr "Vous venez de confirmer la création de l'alerte."

msgid "The alert was deleted."
msgstr "Votre alerte vient d'être supprimée."

msgid "Number of backers"
msgstr "Nombre de porteurs"

msgid "Logo image"
msgstr "Logo du porteur"

msgid "Description"
msgstr "Description"

msgid "SEO"
msgstr "SEO"

msgid "Backer Group"
msgstr "Groupe de porteurs"

msgid "Financed aids"
msgstr "Aides financées"

msgid "Instructed aids"
msgstr "Aides instruites"

msgid "Related aids"
msgstr "Aides associées"

msgid "Related themes"
msgstr "Thématiques associées"

msgid "Related programs"
msgstr "Programmes associés"

msgid "Backer Groups"
msgstr "Groupes de porteurs"

msgid "Full description of the backer"
msgstr "Description complète du porteur d'aides"

msgid "Make sure the file is not too heavy. Prefer svg files."
msgstr "Évitez les fichiers trop lourds. Préférez les fichiers svg."

msgid "External link"
msgstr "Lien externe"

msgid "The url for the backer's website"
msgstr "L'url externe vers laquelle renvoie un clic sur le logo du porteur"

msgid "Is a corporate backer?"
msgstr "Porteur d'aides privé ?"

msgid "Is a spotlighted backer?"
msgstr "Le porteur est-il mis en avant ?"

msgid "If the backer is spotlighted, its logo appears in the HomePage"
msgstr ""
"Si le porteur est mis en avant, son logo apparaît sur la page d'accueil"

msgid "Meta title"
msgstr "Titre (balise meta)"

msgid ""
"This will be displayed in SERPs. Keep it under 60 characters. Leave empty "
"and we will reuse the backer's name."
msgstr ""
"Le titre qui sera affiché dans les SERPs. Il est recommandé de le garder < "
"60 caractères. Laissez vide pour réutiliser le nom du porteur d'aides."

msgid "Meta description"
msgstr "Description (balise meta)"

msgid "This will be displayed in SERPs. Keep it under 120 characters."
msgstr "Sera affichée dans les SERPs. À garder < 120 caractères."

msgid "Backer"
msgstr "Porteur d'aides"

msgid "Text"
msgstr ""

msgid "General content"
msgstr "Contenu général"

msgid "Short text"
msgstr "Texte d'introduction"

msgid "A short, concise introduction"
msgstr "Introduction concise (Inférieure à 256 caractères)"

msgid "Full text of the post"
msgstr "Description de l'article"

msgid "Post category"
msgstr "Catégorie des articles"

msgid ""
"This will be displayed in SERPs. Keep it under 60 characters. Leave empty "
"and we will reuse the post's title."
msgstr ""
"Le titre qui sera affiché dans les SERPs. Il est recommandé de le garder < "
"60 caractères. Laissez vide pour réutiliser le titre de l'article."

msgid "Blog Post"
msgstr "Articles de blog"

msgid "Blog Posts"
msgstr "Articles de blog"

msgid "Description of the category"
msgstr "Description complète du porteur d'aides"

msgid "Blog Post Category"
msgstr "Catégories des articles de blog"

msgid "Blog Post Categories"
msgstr "Catégories des articles de blog"

msgid "How often to you want to receive alerts?"
msgstr "À quelle fréquence souhaitez-vous recevoir les nouveaux résultats ?"

msgid "Receive new results by email"
msgstr "Recevoir les nouveaux résultats par e-mail"

msgid ""
"An account with this address already exists. If this is your account, you "
"might want to login first."
msgstr ""
"Un compte avec cette adresse existe déjà. Avez-vous oublié de vous "
"connecter ?"

msgid "Owner"
msgstr "Auteur"

msgid "Send email alert"
msgstr "Envoi d'alertes e-mail"

msgid "Bookmark"
msgstr "Sauvegarder"

msgid "Bookmarks"
msgstr "Recherches sauvegardées"

msgid "Please confirm your Aides-territoires alert"
msgstr "📢 Attention ! Validez maintenant votre alerte Aides-territoires."

msgid ""
"You will receive a daily email whenever new matching aids will be published."
msgstr ""
"Un e-mail vous sera envoyé une fois par jour dès lors qu'une aide est "
"publiée."

msgid ""
"You will receive a weekly email whenever new matching aids will be published."
msgstr ""
"Un e-mail vous sera envoyé une fois par semaine dès lors qu'une aide est "
"publiée."

msgid "update/"
msgstr "mise-à-jour/"

#, python-format
msgid ""
"Your new bookmark was successfully created. <a href=\"%(url)s\">You will "
"find in in your bookmark list.</a>"
msgstr ""
"Votre alerte a été sauvegardée. <a href=\"%(url)s\">Vous la retrouverez dans "
"votre liste d'alertes.</a>"

msgid "We just sent you an email to validate your address."
msgstr "Nous venons de vous envoyer un e-mail afin de valider votre adresse."

msgid "We could not create your bookmark because of those errors: {}"
msgstr ""
"Nous n'avons pas pu enregistrer votre alerte à cause de ces erreurs : {}"

msgid "Your bookmark was deleted."
msgstr "Votre alerte a été supprimée."

msgid "The email notification settings was updated."
msgstr "Configuration d'alerte mise à jour."

msgid "Add this aid to the following bundles:"
msgstr "Ajouter cette aide aux listes suivantes :"

msgid "Add this aid to a new bundle:"
msgstr "Ajouter cette aide à une nouvelle liste :"

msgid "Give a name to your new bundle."
msgstr "Donnez un nom à votre nouvelle liste."

msgid "Bundle name"
msgstr "Nom de la liste"

msgid "Bundle"
msgstr "Liste"

msgid "Bundles"
msgstr "Listes"

msgid "The new bundle was created successfuly"
msgstr "Votre nouvelle liste d'aide à été créée."

msgid "Short description"
msgstr "Brève description"

msgid "Theme"
msgstr "Thématique"

msgid "Category"
msgstr "Sous-thématique"

msgid "Aides-Territoires API"
msgstr ""

msgid "API Aide"
msgstr ""

msgid "accounts/"
msgstr "comptes/"

msgid "backers/"
msgstr "partenaires/"

msgid "blog/"
msgstr "actualites/"

msgid "programs/"
msgstr "programmes/"

msgid "projects/"
msgstr "projets/"

msgid "integration/"
msgstr "integration/"

msgid "stats/"
msgstr "stats/"

msgid "alerts/"
msgstr "alertes/"

msgid "tags/"
msgstr "mots-clés/"

msgid "data/"
msgstr "data/"

msgid "upload/"
msgstr "upload/"

msgid "Unknown"
msgstr "Inconnu"

msgid "Open licence 2.0"
msgstr "Licence ouverte 2.0"

msgid "Full description of the data source"
msgstr "Description complète de la source de données"

msgid "Additional details about this import"
msgstr "Détails additionels concernant l'import"

msgid "API url of the imported data"
msgstr "Url de l'API de la donnée importée"

msgid "Under which license was this source imported?"
msgstr "Sous quelle licence cette source a-t-elle été importée ?"

msgid "Contact AT team"
msgstr "Contact (team AT)"

msgid "Contact backer"
msgstr "Contact du porteur"

msgid "Data Sources"
msgstr "Sources de données"

msgid "Eligibility tests"
msgstr "Tests d'éligibilité"

msgid "Emails"
msgstr "Courriels"

msgid "data export"
msgstr "export de données"

msgid "The person who has trigger the export"
msgstr "La personne qui a déclanché l'export"

msgid "exported file"
msgstr "fichier exporté"

msgid "Data export"
msgstr "Export de données"

msgid "<path:object_id>/upload/"
msgstr "<path:object_id>/upload/"

msgid "<path:object_id>/combine/"
msgstr "<path:object_id>/combiner/"

msgid "Perimeter upload"
msgstr "Upload de périmètre"

msgid "Perimeter combine"
msgstr "Combinaison de périmètre"

#, python-brace-format
msgid "The {name} “{obj}” was changed successfully."
msgstr "L’objet {name} « {obj} » a été modifié avec succès."

msgid "We successfully configured the perimeter."
msgstr "Le périmètre a bien été configuré."

msgid "City list (insee codes)"
msgstr "Liste de communes (codes insee)"

msgid "EPCI list (names)"
msgstr "Liste d'EPCIs (noms)"

msgid "Perimeter type"
msgstr "Type de périmètre"

msgid "List of missing city codes:"
msgstr "Liste des codes insee des communes manquants :"

msgid "List of missing EPCI names:"
msgstr "Liste des noms des EPCIs manquants :"

msgid "Perimeters to add"
msgstr "Périmètres à additionner"

msgid "Select a list of perimeters to combines"
msgstr "Sélectionnez une liste de périmètres à combiner"

msgid "Perimeters to substract"
msgstr "Périmètres à soustraire"

msgid "Those perimeters will be substracted from the combined perimeters"
msgstr "Ces périmètres seront enlevés du périmètre combiné."

msgid "EPCI"
msgstr "EPCI"

msgid "Drainage basin"
msgstr "Bassin hydrographique"

msgid "Country"
msgstr "Pays"

msgid "Continent"
msgstr "Continent"

msgid "Ad-hoc"
msgstr "Ad-hoc"

msgid "Scale"
msgstr "Échelle"

msgid "Code"
msgstr "Code"

msgid "Internal usage only, not relevant for Ad-hoc perimeters"
msgstr "Usage interne uniquement, non pertinent pour les périmètres Ad-hoc."

msgid "Contained in"
msgstr "Contenu dans"

msgid "Manually created"
msgstr "Création manuelle"

msgid "The perimeter is visible to users"
msgstr "Le périmètre est visible pour les utilisateurs"

msgid "Zip codes"
msgstr "Codes postaux"

msgid "Is overseas?"
msgstr "En Outre-mer ?"

msgid "Name without accent (for indexing purpose)"
msgstr "Nom sans accents (pour l'index)"

msgid "Perimeters"
msgstr "Périmètres"

msgid ""
"This file seems invalid.                     Please double-check its content "
"or contact the                     dev team if you feel like it's an "
"error.                     Here is the original error: {}"
msgstr ""
"Ce fichier semble invalide ; merci de vérifier son contenu. Si vous pensez "
"qu'il s'agit d'une erreur, contactez l'équipe de développement. Voici "
"l'erreur d'origine : {}"

msgid "This file is valid, but contains                 duplicates: {}"
msgstr "Ce fichier est valide, mais comporte des doublons: {}"

msgid "legal-mentions/"
msgstr "mentions-légales/"

msgid "confirm-registration-newsletter/"
msgstr "inscription-newsletter-a-confirmer/"

msgid "register-newsletter-success/"
msgstr "inscription-newsletter-succes/"

msgid "verb"
msgstr "verbe"

msgid "actor"
msgstr "auteur"

msgid "target"
msgstr "cible"

msgid "action object"
msgstr "object de l'action"

msgid "description"
msgstr "description"

msgid "logs"
msgstr "logs"

# This must be the same translation than the "/validate/" url
msgid "<slug:token>/validate/"
msgstr "<slug:token>/validation/"

msgid "programs/<slug:slug>/"
msgstr "programmes/<slug:slug>/"

msgid "backers/<int:pk>/"
msgstr "partenaires/<int:pk>/"

msgid "backers/<int:pk>-<str>/"
msgstr "partenaires/<int:pk>-<str>/"

msgid "Content"
msgstr "Contenu"

msgid "WARNING! DON'T CHANGE url of pages in the main menu."
msgstr "ATTENTION ! NE PAS CHANGER l'url des pages du menu principal."

msgid ""
"This will be displayed in SERPs. Keep it under 60 characters. Leave empty "
"and we will reuse the page title."
msgstr ""
"Le titre qui sera affiché dans les SERPs. Il est recommandé de le garder < "
"60 caractères. Laissez vide pour réutiliser le titre de la page."

msgid "Logo"
msgstr "Logo"

msgid "Will only appear in search results. 300 chars. max."
msgstr "300 caractères max. Résultats de recherche uniquement."

msgid ""
"This will be displayed in SERPs. Keep it under 60 characters. Leave empty "
"and we will reuse the program's name."
msgstr ""
"Le titre qui sera affiché dans les SERPs. Il est recommandé de le garder < "
"60 caractères. Laissez vide pour réutiliser le nom du programme."

msgid "Name of your project"
msgstr "Nom de votre projet"

msgid "Build a media library, build a bicycle road, ..."
msgstr "Construire une médiathèque, mettre en place une piste cyclable, ..."

msgid "Describe your project in a few words"
msgstr "Parlez-nous de votre projet en quelques mots"

msgid ""
"Its goal, its mobilization step or any informations that can identify your "
"project"
msgstr ""
"Quel est son objectif, son état d’avancement ou tout autre information "
"permettant de le qualifier"

msgctxt "Project (nf)"
msgid "Published"
msgstr "Publiée"

msgid "Project name"
msgstr "Nom du projet"

msgid "Full description of the project"
msgstr "Description complète du projet"

msgid "Key words"
msgstr "Mots-clés"

msgid "key words associated to the project"
msgstr "mots-clés associés au projet"

msgid "Is a suggested project?"
msgstr "Est-ce un projet suggéré ?"

msgid "If the project is suggested by a user"
msgstr "Si le projet est suggéré par un utilisateur"

msgid "Project"
msgstr "Projet"

msgid "suggest/"
msgstr "suggestion/"

msgid "Thank you for contributing!"
msgstr "Merci de votre contribution&nbsp;!"

msgid "Style customization"
msgstr "Personnalisation du style"

msgid "Form customization"
msgstr "Personnalisation du formulaire"

msgid "A collectivity"
msgstr "Une collectivité"

msgid "Intercommunality / Country"
msgstr "Intercommunalité / Pays"

msgid "An other beneficiary"
msgstr "Un autre bénéficiaire"

msgid "Association"
msgstr "Association"

msgid "Private company"
msgstr "Entreprise privée"

msgid "Farmer"
msgstr "Agriculteur"

msgid "Your are seeking aids for…"
msgstr "La structure pour laquelle vous recherchez des aides est…"

msgid "Page content"
msgstr "Contenu de la page"

msgid "Full description of the page. Will be displayed above results."
msgstr ""
"Description complète de la page. Sera affichée au dessus des résultats."

msgid "More content"
msgstr "Contenu additionnel"

msgid "Hidden content, only revealed on a `See more` click."
msgstr "Contenu caché, révélé au clic sur le bouton « Voir plus »."

msgid "You need to select at least one search form filter."
msgstr ""
"Vous devez sélectionner au moins un filtre pour le formulaire de recherche."

msgid "You need to select less than four search form filters."
msgstr ""
"Vous ne devez pas sélectionner plus de trois filtres pour le formulaire de "
"recherche."

msgid "The main displayed title."
msgstr "Le titre principal."

msgid "A shorter, more concise title."
msgstr "Un titre plus concis, pour affichage spécifique"

msgid ""
"This part is used in the url. DON't change this for existing pages. MUST be "
"lowercase for minisites."
msgstr ""
"Cette partie est utilisée dans l'url. NE PAS CHANGER pour une page "
"existante. DOIT être en minuscule pour les sites partenaires."

msgid "Additional page content"
msgstr "Contenu additionnel"

msgid "Hidden content, revealed with a `See more` button"
msgstr "Contenu révélé au clic sur le bouton « Voir plus »."

msgid "The search paramaters url"
msgstr "Les paramètres de recherche en format url"

msgid "Highlighted aids"
msgstr "Aides à mettre en avant"

msgid "Excluded aids"
msgstr "Aides à exclure"

msgid "Meta image"
msgstr "Image (meta)"

msgid "Make sure the file is at least 1024px long."
msgstr "Vérifiez que l'image a une largeur minimale de 1024px"

msgid "Color 1"
msgstr "Couleur 1"

msgid "Main background color"
msgstr "Couleur du fond principal"

msgid "Color 2"
msgstr "Couleur 2"

msgid "Search form background color"
msgstr "Couleur du formulaire de recherche"

msgid "Color 3"
msgstr "Couleur 3"

msgid "Buttons and title borders color"
msgstr "Couleur des boutons et bordures de titres"

msgid "Color 4"
msgstr "Couleur 4"

msgid "Link colors"
msgstr "Couleur des liens"

msgid "Color 5"
msgstr "Couleur 5"

msgid "Footer background color"
msgstr "Couleur de fond du pied de page"

msgid "Logo link"
msgstr "Lien associé au logo"

msgid "The url for the partner's logo link"
msgstr "L'url vers laquelle renvoie un clic sur le logo partenaire"

msgid "Show categories field?"
msgstr "Montrer le champ « thématiques » ?"

msgid "Show audience field?"
msgstr "Montrer le champ « structure » ?"

msgid "Show perimeter field?"
msgstr "Montrer le champ « territoire » ?"

msgid "Show mobilization step filter?"
msgstr "Montrer le champ « avancement du projet » ?"

msgid "Show aid type filter?"
msgstr "Montrer le champ « nature de l'aide » ?"

msgid "Search page"
msgstr "Recherche personnalisée"

msgid "Search pages"
msgstr "Recherches personnalisées"

msgid "form/"
msgstr "formulaire/"

msgid "audience/"
msgstr "audience/"

msgid "perimeter/"
msgstr "territoire/"

msgid "theme/"
msgstr "thème/"

msgid "category/"
msgstr "catégorie/"

msgid "project/"
msgstr "projet/"

msgid "Aid View Event"
msgstr "Événement aide vue"

msgid "Aid View Events"
msgstr "Événements aides vues"

msgid "Results count"
msgstr "Nombre de résultats"

msgid "Aid Search Event"
msgstr "Événement recherche d'aides"

msgid "Aid Search Events"
msgstr "Événements recherche d'aides"

msgid "Event"
msgstr "Événement"

msgid "Value"
msgstr "Valeur"

msgid "Events"
msgstr "Événements"

msgid "Is the project match the aid?"
msgstr ""

msgid "If the project match the aid"
msgstr "Si le projet correspond à l'aide"

msgid "Aid Match Project Event"
msgstr "Événement aide liée à un projet"

msgid "Aid Match Project Events"
msgstr "Événements aide liée à un projet"

msgid "Tag"
msgstr "Mot clé"

msgid "Publish an aid"
msgstr "Publier une aide"

msgid "Drafts"
msgstr "Brouillons"

msgid "Reviewable"
msgstr "En revue"

msgid "Imported"
msgstr "Importé"

msgid "Draft aids"
msgstr "Aides en brouillon"

msgid "Log out"
msgstr "Déconnexion"

msgid "Aid backers"
msgstr "Porteur d'aides"

msgid "Publish your aids now !"
msgstr "Diffusez vos aides dès maintenant !"

msgid "Login"
msgstr "Connectez-vous"

msgid "Register"
msgstr "Inscrivez-vous"

msgid "Publish new aids"
msgstr "Publier des aides"

msgid "Data and api"
msgstr "Données et API"

msgid "Legal mentions"
msgstr "Mentions légales"

msgid "Source code"
msgstr "Code source"

msgid ""
"We <strong>could not process</strong> your form because it contains some "
"errors. Please check your submission below and fix all errors before trying "
"again."
msgstr ""
"Nous <strong>n'avons pas pu traiter</strong> votre formulaire car les "
"données saisies sont invalides et / ou incomplètes. Merci de bien vouloir "
"vérifier votre saisie et corriger les erreurs avant de réessayer."

msgid "Toggle main menu"
msgstr "Afficher / masquer le menu"

msgid "City, department, region, EPCI…"
msgstr "Votre ville, intercommunalité, département…"

msgid "Type a few characters to see some suggestions."
msgstr "Saisissez quelques caractères pour des suggestions."

msgid "Select program(s)"
msgstr "Sélectionnez un programme"

msgid "Choose backer(s) among the list."
msgstr "Sélectionnez le ou les porteurs"

msgid "Choose instructor(s) among the list."
msgstr "Sélectionnez le ou les instructeurs parmi la liste."

msgctxt "js_catalog"
msgid "What kind of aids are you looking for?"
msgstr "Quels types d\\'aide cherchez-vous ?"

msgctxt "js_catalog"
msgid "When to mobilize the aid?"
msgstr "Quand mobiliser l\\'aide ?"

msgctxt "js_catalog"
msgid "The aid is destined to…"
msgstr "L\\'aide est destinée à…"

msgid "Who can apply to this aid?"
msgstr "Qui peut prétendre à cette aide ?"

# This line is embedded in a js string, hence we have to prefix
# the quote with a slash
msgid "The current url was successfully copied to clipboard."
msgstr "L\\'url courante a été copiée dans le presse-papier."

# This line is embedded in a js string, hence we have to prefix
# the quote with a slash
msgid "Sorry, we could not copy automatically."
msgstr "Désolé, nous n\\'avons pu effectuer la copie automatiqument."

msgid "Please wait"
msgstr "Merci de patienter"

msgid "Done"
msgstr "Fait"

msgid "Done! Check your mailbox for search results."
msgstr "Vous devriez avoir reçu votre recherche par e-mail."

msgid "It seems something went wrong. Please try again in a few seconds."
msgstr "Il semble que quelque chose se soit mal passé. Merci de réessayer."

msgid "Are you sure you want to quit? You might lose some changes."
msgstr ""
"Êtes-vous certain de vouloir quitter cette page ? Vos modifications seront "
"perdues."

msgid "No results were found."
msgstr "Aucun résultat trouvé."

msgid "Add a new instructor if different from financer"
msgstr "Ajouter un instructeur s\\'il est différent du porteur"

msgid "See more details"
msgstr "Voir plus de détails"

msgid "See less details"
msgstr "Voir moins de détails"

msgid "Your profile"
msgstr "Votre profil"

msgid "Update your contributor profile"
msgstr "Mettre à jour votre profil contributeur"

msgid "Become a contributor"
msgstr "Devenir contributeur"

msgid "Are you a contributor?"
msgstr "Vous êtes contributeur ?"

msgid "My portfolio"
msgstr "Mon portefeuille d'aides"

msgid "Publish a new aid"
msgstr "Publier une aide"

msgid "Search results pages"
msgstr "Pages de résultats"

msgid "First"
msgstr "Premier"

msgid "Previous"
msgstr "Précédent"

#, python-format
msgid "Page %(current_page)s of %(total_pages)s"
msgstr "Page %(current_page)s sur %(total_pages)s"

msgid "Next"
msgstr "Suivant"

msgid "Last"
msgstr "Dernier"

msgid "Show more aids"
msgstr "Voir plus d'aides"

msgid "Contributor profile"
msgstr "Profil contributeur"

msgid "Home"
msgstr "Accueil"

msgid "Fill out the required data"
msgstr "Remplir les données requises"

msgid ""
"You have a contributor account. Fill in the form below to update your "
"profile."
msgstr ""
"Vous bénéficiez d’un compte contributeur. Vous pouvez mettre à jour vos "
"informations ci-dessous."

msgid "We will use this data to help validate the aids your contribute."
msgstr ""
"Ces informations nous sont essentielles pour garantir la qualité des données "
"présentes sur le site."

msgid "Update your personal data"
msgstr "Mettre à jour vos données"

msgid "Log in to your contributor account"
msgstr "Connexion à votre compte contributeur"

#, python-format
msgid ""
"Have you forgotten your password? <a href=\"%(password_reset_url)s\"> "
"Request a new one.</a>"
msgstr ""
"Avez-vous oublié votre mot de passe ? <a href=\"%(password_reset_url)s"
"\">Vous pouvez en demander un nouveau.</a>"

msgid "Something went wrong"
msgstr "Quelque chose s'est mal passé"

msgid "Sorry, it looks like something went wrong. We could not log you in."
msgstr ""
"Désolé, il semble que quelque chose se soit mal passé. Nous n'avons pu "
"accéder à votre demande de connexion."

#, python-format
msgid "You will <a href=\"%(login_url)s\">have to try again.</a>"
msgstr "Vous allez <a href=\"%(login_url)s\">devoir réessayer.</a>"

msgid "Password reset"
msgstr "Récupération du mot de passe"

msgid "Forgot your password?"
msgstr "Mot de passe oublié ?"

msgid "Request a new one"
msgstr "En demander un nouveau"

msgid "Request a new password"
msgstr "Demander un nouveau mot de passe"

#, python-format
msgid ""
"Don't have an account yet? <a href=\"%(register_url)s\">Proceed to the "
"registration form.</a>"
msgstr ""
"Vous n'avez pas encore de compte ? <a href=\"%(register_url)s\">Rendez-vous "
"au formulaire d'inscription.</a>"

msgid "Your log in request was acknowledged"
msgstr "Votre demande a été prise en compte"

msgid ""
"<strong>Provided that the email you submitted is associated to an account</"
"strong>, we sent you an email with an access link. Check your mailbox and "
"click on the link to log in to your account."
msgstr ""
"<strong>Si l'adresse e-mail renseignée est bien associée à un compte</"
"strong>, nous allons vous envoyer un e-mail contenant un lien de connexion. "
"Vérifiez votre messagerie et cliquez sur le lien reçu pour accéder à votre "
"compte."

#, python-format
msgid ""
"Don't see the email? Try the following:<ul> <li>make sure you logged in with "
"the address associated with your account;</li> <li>check your spam folder;</"
"li> <li>wait a few minutes <a href=\"%(login_url)s\">and try again</a>;</li> "
"</ul>"
msgstr ""
"Si vous ne recevez pas d'e-mail, essayez les solutions suivantes :<ul>\n"
"<li>vérifiez que vous utilisez l'adresse exacte associée à votre compte ;</"
"li>\n"
"<li>vérifiez vos spams ;</li>\n"
"<li>attendez quelques secondes <a href=\"%(login_url)s\">et réessayez</a> ;</"
"li></ul>"

msgid ""
"If you can't log in, <a href=\"mailto:aides-territoires@beta.gouv.fr\"> "
"please contact us</a>."
msgstr ""
"Si vous n'arrivez pas à vous connecter, <a href=\"mailto:aides-"
"territoires@beta.gouv.fr\">n'hésitez pas à nous contacter</a>."

msgid "Update your profile"
msgstr "Mettre à jour votre profil"

#, python-format
msgid ""
"<p> <span class=\"fas fa-lightbulb\"></span> You have a contributor account. "
"<a href=\"%(contributor_profile_url)s\"> To update your contributor profile, "
"please proceed to the specific page. </a> </p>"
msgstr ""
"<p> <span class=\"fas fa-lightbulb\"></span> Vous bénéficiez d'un compte "
"contributeur. <a href=\"%(contributor_profile_url)s\">Pour mettre à jour "
"votre profil contributeur, rendez-vous sur la page dédiée.</a></p>"

msgid "Create an account to broadcast your aids"
msgstr "Créez un compte pour diffuser vos aides"

msgid ""
"<span class=\"fas fa-exclamation-circle\"></span> Only create an account "
"<strong>if you are an aid backer</strong> and want to broadcast your aids "
"with us."
msgstr ""
"<span class=\"fas fa-exclamation-circle\"></span>\n"
"Les contributeurs sont les acteurs qui référencent les aides et non ceux qui "
"les reçoivent."

#, python-format
msgid ""
"If you want to browse our aids catalog, <a href=\"%(search_url)s\"> use our "
"search form</a>."
msgstr ""
"Si vous souhaitez bénéficier des aides financières et en ingénierie des "
"porteurs, <a href=\"%(search_url)s\">utilisez notre recherche</a>."

#, python-format
msgid ""
"Do you already have an account? <a href=\"%(login_url)s\">Proceed to the "
"login form.</a>"
msgstr ""
"Vous disposez déjà d'un compte ? <a href=\"%(login_url)s\">Rendez-vous sur "
"la page de connexion.</a>"

msgid "Personal data"
msgstr "Informations personnelles"

msgid "Professional data"
msgstr "Informations professionnelles"

#, python-format
msgid ""
"By registering an account, you acknowledge that your data will be processed "
"<a href=\"%(legal_mentions_url)s\" target=\"_blank\"> according to our "
"privacy policy</a>."
msgstr ""
"En créant un compte, vous acceptez que vos données soient traitées <a href="
"\"%(legal_mentions_url)s\" target=\"_blank\"> en accord avec notre politique "
"de confidentialité</a>."

msgid "Create an account"
msgstr "Créer un nouveau compte"

msgid ""
"Do you have a problem to register? <a href=\"mailto:aides-territoires@beta."
"gouv.fr\">Please contact us.</a>"
msgstr ""
"Si vous n'arrivez pas à vous inscrire, <a href=\"mailto:aides-"
"territoires@beta.gouv.fr\">n'hésitez pas à nous contacter</a>."

msgid "You registered successfully"
msgstr "Compte créé"

msgid "Thank you for registering an account"
msgstr "Merci d'avoir créé un compte"

msgid ""
"<strong>One more step is required before your account is active</strong> : "
"check your mailbox and click on the confirmation link."
msgstr ""
"<strong>Une étape supplémentaire est nécessaire avant d'activer votre "
"compte</strong> : consultez votre messagerie et cliquez sur le lien de "
"confirmation."

#, python-format
msgid ""
"Don't see the email? Try the following:<ul> <li>make sure there was not any "
"typo in the email address you provided;</li> <li>check your spam folder;</"
"li> <li>wait for a few minutes <a href=\"%(register_url)s\">and try again</"
"a>;</li> </ul>"
msgstr ""
"Si vous ne recevez pas d'e-mail, essayez les solutions suivantes :<ul>\n"
"<li>vérifiez l'exactitude de l'adresse e-mail saisie ;</li>\n"
"<li>vérifiez vos spams ;</li>\n"
"<li>attendez quelques secondes <a href=\"%(register_url)s\">et réessayez</"
"a> ;</li></ul>"

msgid ""
"If you can't register, <a href=\"mailto:aides-territoires@beta.gouv.fr\"> "
"please contact us</a>."
msgstr ""
"Si vous n'arrivez pas à vous inscrire, <a href=\"mailto:aides-"
"territoires@beta.gouv.fr\">n'hésitez pas à nous contacter</a>."

msgid "Aids by this author"
msgstr "Aides par cet auteur"

msgid "There are no related aids"
msgstr "Il n'y a pas d'aides à afficher"

msgid "Amendment merge"
msgstr "Intégration d'amendement"

#, python-format
msgid "By %(author_name)s on %(date)s"
msgstr "Par %(author_name)s le %(date)s"

msgid "Author:"
msgstr "Auteur "

msgid "Email:"
msgstr "Courriel :"

msgid "ND"
msgstr "NC"

msgid "Organization:"
msgstr "Organisme :"

msgid "This form makes it possible to edit the aid targeted by the amendment."
msgstr ""
"Ce formulaire permet de modifier des aides touchées par des amendements."

msgid ""
"Only the fields that are different between the original data and the amended "
"data are shown. It means that the form can show some fields that were "
"<strong> not amended</strong> by the user if the original aid was modified "
"after the amendment was suggested."
msgstr ""
"Seuls les champs qui diffèrent entre l'aide originale et la donnée modifiée "
"sont affichés. Cela signifie que certains champs qui n'ont <strong>pas été "
"amendés</strong> par l'utilisateur peuvent apparaître ici si l'aide "
"originale a été modifiée depuis la création de l'amendement."

msgid ""
"For each field, we show: 1/ the form input with the current data and 2/ the "
"modification that was suggested."
msgstr ""
"Pour chaque champ sont affichés 1/ le champ de formulaire pré-rempli avec la "
"donnée actuelle et 2/ les différences avec la valeur suggérée."

msgid "See the aid detail"
msgstr "Voir le détail de l'aide"

msgid "Admin edit"
msgstr "Éditer dans l'admin"

msgid "The user left this comment:"
msgstr "L'utilisateur a laissé ce commentaire :"

msgid "Update the aid and discard the amendment"
msgstr "Mettre à jour l'aide et supprimer l'amendement"

msgid "Cancel and go back to the amendment list"
msgstr "Annuler et revenir à la liste des amendements"

msgid "Contains the following perimeters"
msgstr "Contient les périmètres suivants"

msgid "Toggle perimeters"
msgstr "Afficher / masquer les périmètres"

msgid "This does not contain any other perimeter"
msgstr "Ne contient pas d'autres périmètres"

msgid "Combine perimeters"
msgstr "Combiner des périmètres"

msgid "Upload perimeter list"
msgstr "Uploader la liste des périmètres"

#, python-format
msgid " By %(filter_title)s "
msgstr "Par %(filter_title)s "

msgid "Remove"
msgstr "Supprimer"

msgid "Combine"
msgstr "Combiner"

msgid ""
"Use this form to set this perimeter as a combination of other perimeters. "
"Watch out, the current perimeter settings will be reset."
msgstr ""
"Utilisez ce formulaire pour configurer ce périmètre comme une combinaison "
"d'autres périmètres. Attention, la configuration actuelle sera remise à zéro."

msgid "Submit"
msgstr "Envoyer"

msgid "Upload"
msgstr "Uploader"

msgid ""
"Use this form to upload the list of cities or EPCIs contained in the "
"selected <em>ad-hoc</em> perimeter.<br /> - For cities: the file must be a "
"list of insee codes (one per line) for french cities<br /> - For EPCIs: the "
"file must of a list of EPCI names (one per line)"
msgstr ""
"Utilisez ce formulaire pour spécifier la liste des communes ou EPCIs "
"contenues dans le périmètre <em>ad-hoc</em>.<br />- Communes : le fichier "
"doit contenir les codes insee (un par ligne) des communes<br />- EPCIs : le "
"fichier doit contenir le nom (un par ligne) des EPCIs"

msgid "or"
msgstr "ou"

msgid "Send file"
msgstr "Envoyer le fichier"

msgid "This aid was published by a certified account."
msgstr "Cette aide est directement publiée par la structure qui la porte."

msgid "Corporate"
msgstr "Privé"

msgid "Subvention rate"
msgstr "Taux de subvention"

msgid "Min:"
msgstr "Min :"

msgid "Max:"
msgstr "Max :"

msgid "Calendar"
msgstr "Calendrier"

msgid "Opening:"
msgstr "Ouverture :"

msgid "Deadline:"
msgstr "Échéance :"

msgid "Aid edition"
msgstr "Édition de l'aide"

msgid "Criterias of eligibility"
msgstr "Critères d'éligibilité de l'aide"

msgid "Search"
msgstr "Recherche"

msgid "Save this aid"
msgstr "Sauvegarder cette aide"

#, python-format
msgid ""
"You can <a href=\"%(bundle_url)s\">manage your bundles on the dedicated "
"page</a>."
msgstr ""
"Vous pouvez <a href=\"%(bundle_url)s\">gérer vos listes d'aides sur la page "
"dédiée</a>."

#, python-format
msgid ""
"You need to be logged in to save aids in custom bundles. <a href="
"\"%(login_url)s\">Proceed to the login form</a> or <a href=\"%(register_url)s"
"\">sign up for a new account</a>."
msgstr ""
"Vous devez être identifé pour utiliser les listes d'aides. <a href="
"\"%(login_url)s\">Rendez-vous sur le formulaire de connexion</a> ou <a href="
"\"%(register_url)s\">enregistrez un nouveau compte</a>."

msgid "Preview your aid"
msgstr "Prévisualisation de l'aide"

msgid "Create an alert"
msgstr "Créer une alerte"

msgid "We could not find any results."
msgstr "Nous n'avons pu trouver aucun résultat."

msgid "Filter results"
msgstr "Filtrer les résultats"

msgid "New search"
msgstr "Nouvelle recherche"

msgid "More filters"
msgstr "Plus de critères"

msgid "Keyword"
msgstr "Mot clé"

msgid "Copy the current url to clipboard"
msgstr "Copier l'url dans le presse-papier"

msgid "Advanced search"
msgstr "Recherche avancée"

msgid "Results"
msgstr "Résultats"

msgid "More search filters"
msgstr "Plus de critères"

msgid "Find aids"
msgstr "Trouver des aides"

msgid ""
"<span class=\"fas fa-exclamation-circle\"></span> Before being published, "
"your aid <strong>must be reviewed by an administrator</strong>."
msgstr ""
"<span class=\"fas fa-exclamation-circle\"></span>\n"
"Votre aide devra être <strong>revue par un administrateur</strong> avant "
"publication."

msgid ""
"You can create your aid and <strong>ask for publication</strong> right away, "
"or <strong>save it as a draft</strong>."
msgstr ""
"Vous pouvez créer votre aide et <strong>demander la publication "
"immédiatement</strong>, ou <strong>l'enregistrer en tant que brouillon</"
"strong>."

msgid ""
"<span class=\"fas fa-exclamation-circle\"></span> Your aid <strong>will not "
"be published</strong> until it is reviewed by an administrator."
msgstr ""
"<span class=\"fas fa-exclamation-circle\"></span>\n"
"Votre aide <strong>ne sera pas publiée</strong> tant qu'elle n'aura pas été "
"revue par un administrateur."

msgid "Save and request publication"
msgstr "Enregistrer et demander la publication"

msgid "Save as a draft"
msgstr "Enregistrer en brouillon"

msgid "Cancel"
msgstr "Annuler"

msgid "Aid detail"
msgstr "Détail de l'aide"

msgid ""
"Warning! This aid is <strong>currently not published</strong>. You can only "
"see it because you are the author."
msgstr ""
"Attention ! Cette aide <strong>n'est actuellement pas affichée sur le site</"
"strong>. Vous pouvez la prévisualiser parce que vous en êtes l'auteur."

msgid ""
"Warning! This aid is <strong>no longer available</strong>. It is still "
"displayed for historical purpose."
msgstr ""
"Attention ! Cette aide n'est <strong>plus disponible</strong>. Cette page "
"restera accessible pour archivage."

msgid "Local aid"
msgstr "Aide locale"

msgid "This aid is a local variant of a "
msgstr "Cette aide est une déclinaison locale d'une "

msgid "national measure"
msgstr "aide nationale"

msgid "National measure"
msgstr "Aide nationale"

msgid "This aid is a national measure "
msgstr "Cette aide nationale "

msgid "declinated locally"
msgstr "dispose de déclinaisons locales"

msgid "Call for project"
msgstr "Appel à projet"

msgid "Call for expression of interest"
msgstr "Appel à manifestation d'intérêt"

msgid "Data origin"
msgstr "Origine de la donnée"

msgid "This aid was imported from another data stream."
msgstr "Cette aide provient d'une source de données tierce"

msgid "NA"
msgstr "ND"

msgid "Import share license"
msgstr "License de partage"

msgid "Last update"
msgstr "Dernière mise à jour"

msgid "Global presentation"
msgstr "Présentation générale"

msgid "No detailed description was submitted."
msgstr "Aucune description détaillée n'a été renseignée."

msgid "Aid targeted area"
msgstr "Zone géographique couverte par l'aide"

msgid "Eligibility criteria"
msgstr "Critères d'éligibilité"

msgid "The aid can be mobilized during…"
msgstr "Dispositif applicable pour un projet"

msgid "Other eligibility criterias"
msgstr "Autres critères d'éligibilité"

msgid "Local variants"
msgstr "Déclinaisons locales"

msgid "If you don't find your local aid refer to the national measure."
msgstr ""
"En l'absence d'aide locale, les informations relatives à cette aide "
"nationale font foi"

msgid "Going further"
msgstr "Aller plus loin"

msgid "Link to full description"
msgstr "Lien vers un descriptif complet"

msgid "Total number of hits"
msgstr "Nombre de vues total des aides depuis la première publication"

msgid "Number of hits in the last 30 days"
msgstr "Nombre de vues total des aides sur les 30 derniers jours"

msgid "Click on the column name to order"
msgstr "Cliquer sur le nom d'une colonne pour trier"

msgid "Your list of published aids"
msgstr "La liste de vos aides publiées"

msgid "Created on"
msgstr "Créée le"

msgid "Last modified"
msgstr "Modifiée le"

msgid "Is live"
msgstr "Visibilité sur le site"

msgid "Receive new aids before everyone!"
msgstr "Recevez en priorité les nouvelles aides !"

msgid "Selected filters"
msgstr "Les filtres sélectionnés"

#, python-format
msgid ""
"By using this feature, you acknowledge that your data will be processed <a "
"href=\"%(legal_mentions_url)s\" target=\"_blank\"> according to our privacy "
"policy</a>."
msgstr ""
"En utilisant cette fonctionnalité, vous acceptez que vos données soient "
"traitées <a href=\"%(legal_mentions_url)s\" target=\"_blank\"> en accord "
"avec notre politique de confidentialité</a>."

msgid "Alert deletion"
msgstr "Suppression d'alerte"

msgid "Confirm the alert deletion"
msgstr "Confirmez la suppression de l'alerte"

#, python-format
msgid ""
"You are about to delete the alert \"%(alert_title)s\". Are you sure you want "
"to continue?"
msgstr ""
"Vous êtes sur le point de supprimer l'alerte « %(alert_title)s ». Êtes vous "
"certain de vouloir continuer ?"

msgid "Yes, delete this alert now"
msgstr "Oui, supprimer cette alerte"

msgid "Alert validation"
msgstr "Validation d'alerte"

msgid "Confirm your alert creation"
msgstr "Confirmez la création de l'alerte"

#, python-format
msgid ""
"Click on the following button to confirm the creation of the "
"\"%(alert_title)s\" alert."
msgstr ""
"Cliquez sur le bouton suivant pour confirmer la création de l'alerte "
"« %(alert_title)s »."

msgid ""
"Once the alert is validated, you will receive emails according to the "
"selected frequency whenever new aids corresponding to the alert are "
"published."
msgstr ""
"Une fois l'alerte validée, vous recevrez à la fréquence choisie des e-mails "
"listant les nouvelles aides correspondantes à votre recherche."

msgid "Confirm alert creation"
msgstr "Confirmez la création de l'alerte"

msgid "Blog"
msgstr "Actualités"

msgid "Aid bundles"
msgstr "Listes d'aides"

msgid "My aid bundles"
msgstr "Mes listes d'aides"

msgid ""
"You don't have any aid bundle yet. To create one, just browse aids normally "
"and use the \"Add to a bundle\" button."
msgstr ""
"Vous n'avez créé aucune liste d'aides personnalisée pour le moment. Pour en "
"créer une, consultez la page de n'importe quelle aide et utilisez le bouton "
"« Ajouter à une liste »."

msgid "Create new bundle"
msgstr "Créer une nouvelle liste"

msgid "Select a bundle on the menu to see the associated aids."
msgstr ""
"Sélectionnez une liste dans le menu pour consulter les aides associées."

msgid "Data export and API"
msgstr "API et réutilisation des données"

msgid ""
"Leave your email to be informed in priority about new aids for your "
"territory."
msgstr ""
"Laissez votre email pour être informé en priorité des nouvelles aides pour "
"votre territoire."

msgid "Register to the mailing-list"
msgstr "S'inscrire à la lettre d'information"

msgid "You have successfully subscribed"
msgstr "Vous êtes abonné"

msgid "Your subscription is now confirmed"
msgstr "Votre inscription est confirmée"

msgid ""
"You have successfully subscribed to the ADDNA x Aides-territoires alert "
"system."
msgstr ""
"Vous avez confirmé votre abonnement aux alertes ADDNA x Aides-territoires."

#, python-format
msgid ""
"If you want to know more, <a href=\"%(legal_mentions_url)s\"> check out our "
"terms of service</a>."
msgstr ""
"Si vous souhaitez en savoir plus, vous pouvez <a href="
"\"%(legal_mentions_url)s\">consulter nos mentions légales</a>."

msgid ""
"You can now <a href=\"https://addna.aides-territoires.beta.gouv.fr/\"> visit "
"the custom ADDNA page on Aides-territoires</a>."
msgstr ""
"Rendez-vous sur <a href=\"https://addna.aides-territoires.beta.gouv.fr/\">la "
"page dédiée de l'ADDNA sur Aides-territoires</a>."

msgid "Subscription confirmed"
msgstr "Inscription confirmée"

msgid "Your subscription was confirmed"
msgstr "Votre inscription est confirmée"

msgid ""
"Your subscription to the Aides-territoires mailing-list is now confirmed."
msgstr "Votre inscription à la newsletter Aides-territoires est confirmée."

msgid "You will keep being among the first informed of our news."
msgstr ""
"Vous continuerez à être les premiers informés de l'actualité Aides-"
"territoires."

msgid "You can now:"
msgstr "Vous pouvez désormais :"

msgid "go back to the home page;"
msgstr "retourner à la page d'accueil ;"

msgid ""
"check for our legal mentions for informations about our data protection "
"policy."
msgstr ""
"consulter nos mentions légales pour obtenir des informations sur notre "
"politique de protection des données."

msgid "Please confirm your subscription"
msgstr "Merci de confirmer votre inscription"

msgid ""
"Your mailing-list registration was taken into account. You still need to "
"click the confirmation link in the mail you are about to receive."
msgstr ""
"Afin de finaliser votre inscription, il vous reste à cliquer sur le lien de "
"confirmation présent dans l'e-mail que vous allez recevoir."

msgid ""
"Check for our legal mentions for informations about our data protection "
"policy."
msgstr ""
"Consultez nos mentions légales pour obtenir des informations sur notre "
"politique de protection des données."

msgid "Or go back to the home page."
msgstr "Ou retournez à la page d'accueil."

msgid "Confirm your subscribtion"
msgstr "Merci de confirmer votre inscription"

msgid ""
"<strong>Your mailing-list registration was taken into account. You still "
"need to click the confirmation link in the mail you are about to receive.</"
"strong>"
msgstr ""
"Afin de finaliser votre inscription, il vous reste à cliquer sur le lien de "
"confirmation présent dans l'e-mail que vous allez recevoir."

msgid "Thank you for subscribing to the newsletter"
msgstr "Merci pour votre abonnement à la newsletter"

msgid ""
"<strong>Your subscription to the newsletter has been registered.</strong>"
msgstr "<strong>Votre abonnement à la newsletter a été enregistré.</strong>"

msgid "Do you want to extend your search?"
msgstr "Vous souhaitez élargir votre recherche&nbsp;?"

msgid ""
"Find all aids for all beneficiaries and all themes in <a href=\"https://"
"aides-territoires.beta.gouv.fr/\">Aides-territoires</a>!"
msgstr ""
"Retrouvez l’ensemble des dispositifs pour tous les bénéficiaires et toutes "
"les thématiques sur <a href=\"https://aides-territoires.beta.gouv.fr/\"> "
"Aides-territoires</a>&nbsp;!"

msgid "Reset filters"
msgstr "Réinitialiser"

msgid "Search – Audience"
msgstr "Recherche – Audience"

msgid "Skip to the next step"
msgstr "Passer cette étape"

msgid "Search – Categories"
msgstr "Recherche – Catégories"

#, python-format
msgid "<span class=\"counter\">%(total_aids)s</span> aids match your research"
msgstr ""
"<span class=\"counter\">%(total_aids)s</span> aides correspondent à votre "
"recherche"

msgid "Refine those results by selecting categories"
msgstr "Affinez ces résultats en sélectionnant des sous-thématiques"

msgid "Back to previous step"
msgstr "Revenir en arrière"

msgid "Search – Perimeter"
msgstr "Recherche – Périmètre"

msgid "Search – Theme"
msgstr "Recherche – Thématique"

msgid "In what themes are you interested in?"
msgstr "Dans quelles thématiques recherchez-vous ?"

msgid "Public stats"
msgstr "Statistiques publiques"

msgid "Sent alerts"
msgstr "Alertes envoyées"

msgid "Emails sent with new alerts notification"
msgstr "E-mails d'alertes « nouvelles aides »"

msgid "Viewed aids"
msgstr "Aides vues"

msgid "Aids viewed within the last 7 days"
msgstr "Aides vues sur les 7 derniers jours"

msgid "Organizations that are financing or instructing aids"
msgstr "Organisations qui financent ou instruisent des aides"

msgid "All tags"
msgstr "Tous les mots clés"

msgid "All known tags"
msgstr "Tous les mots clés"

msgid ""
"A tag is a label associated with one or several aids. Using tags is a great "
"way to browse the site for aids relevant to your specific interests."
msgstr ""
"Un mot clé est une étiquette associée à une ou plusieurs aides. Utiliser les "
"mots clés est un bon moyen de trouver des aides pertinentes par rapport à "
"vos centres d'intérêts spécifiques."

msgid "upload"
msgstr "upload"

msgid "Image"
msgstr "Image"

msgid "Uploaded at"
msgstr "Uploadé à"

msgid "Upload image"
msgstr "Uploader l'image"

msgid "Upload images"
msgstr "Uploader les images"

<<<<<<< HEAD
msgid "Promotion post"
msgstr "Communication promotionnelle"

msgid "Promotion posts"
msgstr "Communications promotionnelles"

msgid "Button link"
msgstr "Lien du bouton"

msgid "Button title"
msgstr "Titre du bouton"

msgid "Promotion post presentation"
msgstr "Présentation de la communication promotionnelle"

msgid "Promotion post filter for display"
msgstr "Filtres conditionnant l'affichage de la communication promotionnelle"

msgid "Promotion post admin"
msgstr "Administration de la communication promotionnelle"
=======
msgid "Aids associated to projects"
msgstr "Aides associées à des projets"
>>>>>>> a75efa43
<|MERGE_RESOLUTION|>--- conflicted
+++ resolved
@@ -2762,7 +2762,6 @@
 msgid "Upload images"
 msgstr "Uploader les images"
 
-<<<<<<< HEAD
 msgid "Promotion post"
 msgstr "Communication promotionnelle"
 
@@ -2783,7 +2782,6 @@
 
 msgid "Promotion post admin"
 msgstr "Administration de la communication promotionnelle"
-=======
+
 msgid "Aids associated to projects"
-msgstr "Aides associées à des projets"
->>>>>>> a75efa43
+msgstr "Aides associées à des projets"