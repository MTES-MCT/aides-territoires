# SOME DESCRIPTIVE TITLE.
# Copyright (C) YEAR THE PACKAGE'S COPYRIGHT HOLDER
# This file is distributed under the same license as the PACKAGE package.
# FIRST AUTHOR <EMAIL@ADDRESS>, YEAR.
#
#, fuzzy
msgid ""
msgstr ""
"Project-Id-Version: PACKAGE VERSION\n"
"Report-Msgid-Bugs-To: \n"
<<<<<<< HEAD
"POT-Creation-Date: 2018-10-17 14:37+0200\n"
=======
"POT-Creation-Date: 2018-10-18 13:50+0200\n"
>>>>>>> 3cbad574
"PO-Revision-Date: YEAR-MO-DA HO:MI+ZONE\n"
"Last-Translator: FULL NAME <EMAIL@ADDRESS>\n"
"Language-Team: LANGUAGE <LL@li.org>\n"
"Language: \n"
"MIME-Version: 1.0\n"
"Content-Type: text/plain; charset=UTF-8\n"
"Content-Transfer-Encoding: 8bit\n"
"Plural-Forms: nplurals=2; plural=(n > 1);\n"

msgid "Your email address"
msgstr "Votre adresse e-mail"

msgid "Email address"
msgstr "Adresse e-mail"

msgid "Full name"
msgstr "Nom complet"

msgid "Date joined"
msgstr "Date de création du compte"

msgid "User"
msgstr "Utilisateur·ice"

msgid "Users"
msgstr "Utilisateur·ices"

msgid "register/"
msgstr ""

msgid "logout/"
msgstr "deconnexion/"

msgid "login-request/"
msgstr "demande-connexion/"

msgid "login-sent/"
msgstr "connexion-envoyee/"

msgid "login/<uidb64>/<token>/"
msgstr "connexion/<uidb64>/<token>/"

msgid "login-result/"
msgstr "connexion-resultat/"

msgid "Aid presentation"
msgstr "Présentation de l'aide"

msgid "Aid perimeter"
msgstr "Périmètre de l'aide"

msgid "Aid calendar"
msgstr "Calendrier de l'aide"

msgid "Aid description"
msgstr "Description de l'aide"

msgid "Contact and actions"
msgstr "Contact et démarches"

msgid "Aid admin"
msgstr "Administration de l'aide"

msgid "Backers"
msgstr "Apporteurs"

msgid "Financial aids"
msgstr "Aides financières"

msgid "Grant"
msgstr "Subvention"

msgid "Loan"
msgstr "Prêt"

msgid "Recoverable advance"
msgstr "Avance récupérable"

msgid "Interest subsidy"
msgstr "Bonification d'intérêt"

msgid "Technical and methodological aids"
msgstr "Aides méthodologiques & techniques"

msgid "Guidance"
msgstr "Conseil"

msgid "Networking"
msgstr "Mise en réseau"

msgid "Valorisation"
msgstr "Valorisation"

msgid "Aid title"
msgstr "Nom de l'aide"

msgid "Who can apply to this aid?"
msgstr "Qui peut prétendre à cette aide ?"

msgid "Aid backers"
msgstr "Apporteurs de l'aide"

msgid "The aid is destined to…"
msgstr "L'aide est destinée à…"

msgid "Are the any other eligibility criterias?"
msgstr "Y a-t-il d'autres critères d'éligibilité ?"

msgid "Link to a full description"
msgstr "Lien vers un descriptif complet"

msgid "Link to an online application form"
msgstr "Lien vers une démarche en ligne"

msgid "Name of a contact in charge"
msgstr "Nom d'un contact en charge de l'aide"

msgid "E-mail address of a contact in charge"
msgstr "Adresse e-mail d'un contact en charge"

msgid "Phone number of a contact in charge"
msgstr "Téléphone d'un contact en charge de l'aide"

msgid "Funding"
msgstr "Financière"

msgid "Non-funding"
msgstr "Non-financière"

msgid "Commune"
msgstr "Commune"

msgid "EPCI"
msgstr "EPCI"

msgid "Department"
msgstr "Département"

msgid "Region"
msgstr "Région"

msgid "France"
msgstr "France"

msgid "Europe"
msgstr "Europe"

msgid "Perimeter"
msgstr "Périmètre"

msgid "Apply before…"
msgstr "Candidater avant…"

msgid "yyyy-mm-dd"
msgstr "jj/mm/aaaa"

msgid "Aid type"
msgstr "Nature de l'aide"

msgid "When to mobilize the aid?"
msgstr "Quand mobiliser l'aide ?"

msgid "Destinations"
msgstr "Destinations"

msgid "Diffusion"
msgstr "Diffusion"

msgid "This zipcode seems invalid"
msgstr "Ce code postal semble invalide."

msgid "Mainland"
msgstr "Métropole"

msgid "Overseas"
msgstr "Outre-mer"

msgid "Other"
msgstr "Autre"

msgid "Preoperational"
msgstr "Conception (études, programmation)"

msgid "Operational"
msgstr "Réalisation"

msgid "Postoperation"
msgstr "Fonctionnement, usage"

msgid "Draft"
msgstr "Brouillon"

msgid "Review required"
msgstr "À valider"

msgid "Published"
msgstr "Publié·e"

msgid "Audiance EPCI"
msgstr "Intercommunalités (EPCI, métropole, EPT…)"

msgid "Service (AMO, survey)"
msgstr "Service (AMO, étude, etc.)"

msgid "Works"
msgstr "Travaux"

msgid "Supply"
msgstr "Fourniture"

msgid "One off"
msgstr "Ponctuelle"

msgid "Ongoing"
msgstr "Permanente"

msgid "Recurring"
msgstr "Récurrente"

msgid "Slug"
msgstr "Fragment d'URL"

msgid "Let it empty so it will be autopopulated."
msgstr "Laisser vide pour autoremplir."

msgid "Name"
msgstr "Nom"

msgid "Author"
msgstr "Auteur"

msgid "Who is submitting the aid?"
msgstr "Qui renseigne cette aide ?"

msgid "On a national level if appropriate"
msgstr "Au niveau national le cas échéant"

msgid "Short description"
msgstr "Brève description"

msgid "Eligibility"
msgstr "Éligibilité"

msgid "What is the aid broadcasting perimeter?"
msgstr "Sur quel périmètre l'aide est-elle diffusée ?"

msgid "Mobilization step"
msgstr "L'aide s'applique en phase de…"

msgid "URL"
msgstr "Url"

msgid "Application url"
msgstr "Lien vers une démarche en ligne"

msgid "Targeted audiances"
msgstr "Destinataires de l'aide"

msgid "Aid types"
msgstr "Types d'aide"

msgid "Specify the help type or types."
msgstr "Précisez le ou les types de l'aide."

msgid "Start date"
msgstr "Date d'ouverture"

msgid "When is the application opening?"
msgstr "À quelle date l'aide est-elle ouverte aux candidatures ?"

msgid "Predeposit date"
msgstr "Date de pré-dépôt"

msgid "When is the pre-deposit date, if applicable?"
msgstr "Quelle est la date de pré-dépôt des dossiers, si applicable ?"

msgid "Submission deadline"
msgstr "Date de clôture"

msgid "When is the submission deadline?"
msgstr "Quelle est la date de clôture de dépôt des dossiers ?"

msgid "Subvention rate (in %)"
msgstr "Taux de subvention (en %)"

msgid "If this is a subvention aid, specify the rate."
msgstr "S'il s'agit d'une subvention, précisez le taux."

msgid "Contact email"
msgstr "Adresse e-mail de contact"

msgid "Contact phone number"
msgstr "Téléphone de contact"

msgid "Contact detail"
msgstr "Contact (détail)"

msgid "Recurrence"
msgstr "Récurrence"

msgid "Is this a one-off aid, is it recurring or ongoing?"
msgstr "L'aide est-elle ponctuelle, permanente, récurrente ?"

msgid "Status"
msgstr "Statut"

msgid "Date created"
msgstr "Date de création"

msgid "Date updated"
msgstr "Date de mise à jour"

msgid "Aid"
msgstr "Aide"

msgid "Aids"
msgstr "Aides"

msgid "results/"
msgstr "resultats/"

msgid "results/receive/"
msgstr "resultats/recevoir/"

msgid "add/"
msgstr "ajouter/"

msgid "Your search results"
msgstr "Vos résultats de recherche"

msgid ""
"Your aid was sucessfully created.                         It will be "
"reviewed by an admin soon."
msgstr ""
"Votre aide a été enregistrée. Elle sera revue par un·e administrateur·ice "
"incessamment."

msgid "Backer"
msgstr "Apporteur"

msgid "Owner"
msgstr "Auteur"

msgid "Bundle name"
msgstr "Nom de la liste"

msgid "Bundle"
msgstr "Liste"

msgid "Bundles"
msgstr "Listes"

msgid "accounts/"
msgstr "comptes/"

msgid "aids/"
msgstr "aides/"

msgid "integration/"
msgstr "integration/"

msgid "stats/"
msgstr "stats/"

msgid "bundles/"
msgstr "listes/"

msgid "Drainage basin"
msgstr "Bassin hydrographique"

msgid "Country"
msgstr "Pays"

msgid "Continent"
msgstr "Continent"

msgid "Scale"
msgstr "Échelle"

msgid "Code"
msgstr "Code"

msgid "Regions"
msgstr "Régions"

msgid "Departments"
msgstr "Départements"

msgid "Zip codes"
msgstr "Codes postaux"

msgid "Is overseas?"
msgstr "En Outre-mer ?"

msgid "Perimeters"
msgstr "Périmètres"

msgid "Email"
msgstr "Courriel"

msgid "Structure"
msgstr "Structure"

msgid "Tell us the name and nature of your organization."
msgstr ""
"Nom et nature de votre organisation : collectivité, EPCI, aménageur, AMO…"

msgid "legal-mentions/"
msgstr "mentions-légales/"

msgid "mailing-list-registration/"
msgstr "inscription-liste/"

msgid "mailing-list-confirmation/"
msgstr "confirmation-inscription-liste/"

msgid "Login"
msgstr "Connexion"

msgid "Register"
msgstr "Inscription"

msgid "My aid bundles"
msgstr "Mes listes d'aides"

msgid "Create a new aid"
msgstr "Ajouter une aide"

msgid "Log out"
msgstr "Déconnexion"

msgid "Legal mentions"
msgstr "Mentions légales"

msgid "Contact"
msgstr "Contact"

msgid "Source code"
msgstr "Code source"

msgid "Search results pages"
msgstr "Pages de résultats"

msgid "First"
msgstr "Premier"

msgid "Previous"
msgstr "Précédent"

#, python-format
msgid ""
"\n"
"            Page %(current_page)s of %(total_pages)s\n"
"            "
msgstr ""
"\n"
"            Page %(current_page)s sur %(total_pages)s\n"
"            "

msgid "Next"
msgstr "Suivant"

msgid "Last"
msgstr "Dernier"

msgid "Something went wrong"
msgstr "Quelque chose s'est mal passé"

msgid ""
"\n"
"            Sorry, it looks like something went wrong. We could not log you "
"in.\n"
"        "
msgstr ""
"\n"
"Désolé, il semble que quelque chose se soit mal passé. Nous n'avons pu "
"accéder à votre demande de connexion.  "

#, python-format
msgid ""
"\n"
"            You will <a href=\"%(login_url)s\">have to try again.</a>\n"
"        "
msgstr ""
"\n"
"Vous allez <a href=\"%(login_url)s\">devoir réessayer.</a>"

msgid "Log in"
msgstr "Connexion"

msgid ""
"\n"
"                You don't need any password to log in. Instead, we will send "
"you a\n"
"                connection link by email.\n"
"                "
msgstr ""
"\n"
"Aucun mot de passe n'est nécessaire pour vous connecter. Nous allons vous "
"envoyer un lien de connexion par e-mail."

msgid "Send connection link"
msgstr "Envoyer le lien de connexion"

msgid "An email is on it's way"
msgstr "Un e-mail est en route"

msgid ""
"\n"
"            We just sent an email with an access link. Check your mailbox "
"and click\n"
"            on the link to log in to your account.\n"
"        "
msgstr ""
"\n"
"Nous venons de vous envoyer un e-mail contenant un lien de connexion. "
"Vérifiez votre messagerie et cliquez sur le lien reçu pour accéder à votre "
"compte."

#, python-format
msgid ""
"\n"
"            Don't see the email? Try the following:<ul>\n"
"                <li>make sure you logged in with the correct address;</li>\n"
"                <li>check your spam folder;</li>\n"
"                <li>wait a few minutes <a href=\"%(login_url)s\">and try "
"again</a>;</li>\n"
"            </ul>\n"
"        "
msgstr ""
"\n"
"Si vous ne recevez pas d'e-mail, essayez les solutions suivantes :<ul>\n"
"                <li>vérifiez que vous avez utilisé la bonne adresse ;</li>\n"
"                <li>vérifiez vos spams ;</li>\n"
"<li>attendez quelques secondes <a href=\"%(login_url)s\">et réessayez</a> ;</"
"li>\n"
"            </ul>\n"
"        "

msgid ""
"\n"
"            If you can't log in, <a href=\"mailto:aides-territoires@beta."
"gouv.fr\">contact us</a>.\n"
"        "
msgstr ""
"\n"
"Si vous n'arrivez pas à vous connecter, <a href=\"mailto:aides-"
"territoires@beta.gouv.fr\">n'hésitez pas à nous contacter</a>.\n"
"        "

msgid "You are now logged in"
msgstr "Vous êtes maintenant connecté·e"

msgid ""
"\n"
"            Congratulations!\n"
"        "
msgstr ""
"\n"
"Félicitations !"

msgid "Register a new account"
msgstr "Créer un nouveau compte"

msgid ""
"\n"
"        As our service is still in beta, you can't register a new account "
"yet.\n"
"    "
msgstr ""
"\nNotre service étant encore en bêta, l'inscription n'est pas ouverte."

msgid ""
"\n"
"        If you want an account to participate in our public beta,\n"
"        <a href=\"mailto:aides-territoires@beta.gouv.fr\">please contact us</"
"a>.\n"
"    "
msgstr ""
"\n"
"Si vous souhaitez obtenir un compte de test, <a href=\"mailto:aides-"
"territoires@beta.gouv.fr\">n'hésitez pas à nous contacter</a>.\n"
"        "

msgid "No detailed description was submitted."
msgstr "Aucune description détaillée n'a été renseignée."

msgid "Technical / methodological aid"
msgstr "Aides méthodologiques & techniques"

msgid "Financial aid"
msgstr "Aide financière"

#, python-format
msgid ""
"\n"
"                    Application opening date on the %(start_date)s\n"
"                "
msgstr ""
"\n"
"Ouverture des dépôts de dossier le %(start_date)s"

#, python-format
msgid ""
"\n"
"                    Submission deadline on the %(deadline)s\n"
"                "
msgstr ""
"\n"
"Date de clôture le %(deadline)s"

msgid "Warning! The submission deadline is imminent."
msgstr "Attention ! La date de soumission est imminente."

msgid "Warning! The submission deadline is imminent"
msgstr "Attention ! La date de soumission est imminente"

msgid "Share current search results"
msgstr "Partager les résultats courants"

msgid "Bookmark this search"
msgstr "Sauvegarder cette recherche"

msgid ""
"\n"
"                To save your current search filters, just bookmark the "
"current url.\n"
"                "
msgstr ""
"\n"
"Pour sauvegarder vos critères de recherche actuels, il vous suffit de "
"sauvegarder l'url courante."

msgid ""
"\n"
"                On most web browser, you can just type Ctrl+D or Cmd+D, or "
"click on the star icon\n"
"                \"<i class=\"fa fa-star\"></i>\" in you url bar.\n"
"                "
msgstr ""
"\n"
"Sur la plupart des navigateurs, vous pouvez taper Ctrl+D / Cmd+D, ou cliquer "
"sur l'icone en forme d'étoile « <i class=\"fa fa-star\"></i> » dans votre "
"barre d'adresse."

msgid "Copy to clipboard "
msgstr "Copier dans le presse-papier"

msgid ""
"\n"
"                    Use the following button to copy the current search url "
"to\n"
"                    your clipboard.\n"
"                "
msgstr ""
"\n"
"Utilisez le bouton suivant pour copier l'adresse de la recherche actuelle "
"dans le presse-papier."

msgid "Copy the current url to clipboard"
msgstr "Copier l'url actuelle dans le presse-papier"

msgid "Send results by email"
msgstr "Envoyer les résultats par e-mail"

msgid ""
"\n"
"                Click on the following button and we will send the current "
"results to your email address.\n"
"                "
msgstr ""
"\n"
"Cliquez sur le bouton suivant et nous vous enverrons les résultats de la "
"recherche actuelle par e-mail."

msgid "Send those results to my email address"
msgstr "M'envoyer ces résultats par e-mail"

msgid "Report a problem"
msgstr "Signaler un problème"

msgid ""
"\n"
"                If you noticed an error on this page, please let us know and "
"we\n"
"                will do our best to fix the problem as soon as possible.\n"
"                "
msgstr ""
"\n"
"Si vous avez remarqué un problème sur cette page (mauvaise qualité des "
"données, coquilles, etc.), vous pouvez nous le signaler et nous le réglerons "
"aussi rapidement que possible."

msgid ""
"\n"
"                Help us fixing it quickly by being as precise as possible "
"in\n"
"                your problem report, and don't forget to leave your contact\n"
"                information, so we can contact you if we need to.\n"
"                "
msgstr ""
"\n"
"Afin que nous puissions intervenir efficacement, merci d'être le plus "
"détaillé possible dans votre rapport d'erreur, et n'oubliez pas de nous "
"laisser vos coordonnées afin que nous puissions vous recontacter le cas "
"échéant."

msgid ""
"\n"
"                You can contact us by sending an email at this address :\n"
"                "
msgstr ""
"\n"
"Vous pouvez nous contacter en envoyant un e-mail à cette adresse :"

msgid ""
"\n"
"                Thank you for helping us improving the service.\n"
"                "
msgstr ""
"\n"
"Merci de votre vigilance et de votre contribution à l'amélioration du "
"service !"

<<<<<<< HEAD
=======
#, python-format
>>>>>>> 3cbad574
msgid ""
"\n"
"        <strong>%(nb_aids)s</strong> results\n"
"        "
msgstr ""
"\n"
<<<<<<< HEAD
"                    <strong>%(nb_aids)s</strong> résultats "
=======
"<strong>%(nb_aids)s</strong> résultats"
>>>>>>> 3cbad574

msgid "Share these results"
msgstr "Partager ces résultats"

msgid "We could not find any results."
msgstr "Nous n'avons pu trouver aucun résultat."

msgid "Home"
msgstr "Accueil"

msgid "All aids"
msgstr "Toutes les aides"

msgid "Add a new aid"
msgstr "Ajouter une aide"

msgid "Use this form to publish your own aid"
msgstr "Utilisez ce formulaire pour publier votre aide"

msgid "Cancel and go back to home"
msgstr "Annuler et revenir à l'accueil"

msgid "Save your aid"
msgstr "Enregistrer votre aide"

msgid "City, department, region, EPCI…"
msgstr "Ville, département, région, EPCI…"

msgid "Aid detail"
msgstr "Détail de l'aide"

msgid "Details about the aid"
msgstr "Détails de l'aide"

msgid "Application perimeter"
msgstr "Périmètre d'application"

msgid "Subvention rate"
msgstr "Taux de subvention (en %)"

msgid "Other eligibility criterias"
msgstr "Autres critères d'éligibilité ?"

msgid "Link to full description"
msgstr "Lien vers un descriptif complet"

msgid "Contact (name)"
msgstr "Contact (nom)"

msgid "Contact (email)"
msgstr "Contact (e-mail)"

msgid "Contact (phone)"
msgstr "Contact (téléphone)"

msgid "Filter results"
msgstr "Filtrer les résultats"

msgid "Reset all filters"
msgstr "Annuler tous les filtres"

msgid ""
"\n"
"            As this is a beta service, some aids are yet to be referenced "
"here.\n"
"            Feel free to contact us if you see that something is missing.\n"
"            "
msgstr ""
"\n"
"Ce service étant en version bêta, toutes les aides publiques ne sont pas "
"encore référencées dans l'outil. Contactez-nous si vous relevez un manque."

# This line is embedded in a js string, hence we have to prefix
# the quote with a slash
msgid "The current url was successfully copied to clipboard."
msgstr "L\\'url courante a été copiée dans le presse-papier."

# This line is embedded in a js string, hence we have to prefix
# the quote with a slash
msgid "Sorry, we could not copy automatically."
msgstr "Désolé, nous n\\'avons pu effectuer la copie automatiqument."

msgid "Please wait"
msgstr "Merci de patienter"

msgid "Done"
msgstr "Fait"

msgid "Done! Check your mailbox for search results."
msgstr "Vous devriez avoir reçu votre recherche par e-mail."

msgid "It seems something went wrong. Please try again in a few seconds."
msgstr "Il semble que quelque chose se soit mal passé. Merci de réessayer."

msgid "You don't have any aid bundle yet."
msgstr "Vous n'avez créé aucune liste d'aides personnalisée pour le moment."

msgid "Select a bundle on the menu to see the associated aids."
msgstr ""
"Sélectionnez une liste dans le menu pour consulter les aides associées."

msgid "Register to the mailing-list"
msgstr "S'inscrire à la mailing-list"

msgid "Start searching for aids"
msgstr "Trouver les aides disponibles sur mon territoire"

msgid "Your subscription was confirmed"
msgstr "Votre inscription est confirmée"

msgid ""
"\n"
"Your subscription to our mailing-list was confirmed.\n"
msgstr ""
"\n"
"Votre inscription à notre liste est confirmée.\n"

msgid ""
"Check for our legal mentions for informations about our data protection "
"policy."
msgstr ""
"Consultez nos mentions légales pour obtenir des informations sur notre "
"politique de protection des données."

msgid "Or go back to the home page."
msgstr "Ou retournez à la page d'accueil."

msgid "Please confirm your subscription"
msgstr "Merci de confirmer votre inscription"

msgid ""
"\n"
"Your mailing-list registration was taken into account. You still need to "
"click\n"
"the confirmation link in the mail you are about to receive.\n"
msgstr ""
"\n"
"Afin de finaliser votre inscription, il vous reste à cliquer sur le lien de "
"confirmation présent dans l'e-mail que vous allez recevoir.\n"

msgid "Total number of aids"
msgstr "Toutes les aides"

msgid "Number of active aids"
msgstr "Aides actives"

msgid "Aids updated those 31 days"
msgstr "Mises à jour durant les 31 derniers jours"

msgid "Number of active users"
msgstr "Utilisateur·ices actif·ves"<|MERGE_RESOLUTION|>--- conflicted
+++ resolved
@@ -8,11 +8,7 @@
 msgstr ""
 "Project-Id-Version: PACKAGE VERSION\n"
 "Report-Msgid-Bugs-To: \n"
-<<<<<<< HEAD
-"POT-Creation-Date: 2018-10-17 14:37+0200\n"
-=======
 "POT-Creation-Date: 2018-10-18 13:50+0200\n"
->>>>>>> 3cbad574
 "PO-Revision-Date: YEAR-MO-DA HO:MI+ZONE\n"
 "Last-Translator: FULL NAME <EMAIL@ADDRESS>\n"
 "Language-Team: LANGUAGE <LL@li.org>\n"
@@ -737,21 +733,14 @@
 "Merci de votre vigilance et de votre contribution à l'amélioration du "
 "service !"
 
-<<<<<<< HEAD
-=======
 #, python-format
->>>>>>> 3cbad574
 msgid ""
 "\n"
 "        <strong>%(nb_aids)s</strong> results\n"
 "        "
 msgstr ""
 "\n"
-<<<<<<< HEAD
-"                    <strong>%(nb_aids)s</strong> résultats "
-=======
 "<strong>%(nb_aids)s</strong> résultats"
->>>>>>> 3cbad574
 
 msgid "Share these results"
 msgstr "Partager ces résultats"
