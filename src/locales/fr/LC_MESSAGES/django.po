--- conflicted
+++ resolved
@@ -2880,7 +2880,6 @@
 msgid "Contact backer"
 msgstr "Contact du porteur"
 
-<<<<<<< HEAD
 msgid "Aid Match Project Event"
 msgstr "Événement aide liée à un projet"
 
@@ -2892,10 +2891,9 @@
 
 msgid "Blog Post Categories"
 msgstr "Catégories des articles de blog"
-=======
+
 msgid "Eligibility test"
 msgstr "Test d'éligibilité"
 
 msgid "Eligibility tests"
-msgstr "Tests d'éligibilité"
->>>>>>> c47e3976
+msgstr "Tests d'éligibilité"