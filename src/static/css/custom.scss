/**
 * Custom element styles should go here.
 *
 * For styles that can be used for multiple elements / on multiple pages, use
 * the styles.scss file.
 *
 */

@import 'theme';
@import 'mixins';
@import 'bootstrap/scss/bootstrap';

$fa-font-path: '../@fortawesome/fontawesome-free/webfonts/';
@import '@fortawesome/fontawesome-free/scss/fontawesome';
@import '@fortawesome/fontawesome-free/scss/solid';


section#landing-value,
section#contribute {
    @extend .jumbotron;
    @extend .bg-dark;
    border-radius: 0;
    margin-bottom: 0;

    background: url('/static/img/lead-header3.jpg') no-repeat center center fixed;
    background-size: cover;

    h1 {
        @extend .text-white;
        @extend .text-center;
    }


    p.tagline {
        @extend .lead;
        @extend .mb-3;
        @extend .text-white;
        @extend .text-center;
    }

    form.search-form {

        @extend .mt-2;

        button {
            @extend .btn-lg;
            @include icon(before, $fa-var-search);
            width: 100%;
        }
    }

    a.cta-btn {
        @extend .btn;
        @extend .btn-success;
        @extend .btn-lg;
        @extend .mt-3;
        min-width: 20rem;
    }

    @include media-breakpoint-up(lg) {
        form.search-form {

            display: flex;

            div.search-control {
                flex-grow: 1;
                min-width: 0;
                margin-bottom: 0;

                .select2-selection {
                    @include border-right-radius(0);
                    border-right: 0;
                }
            }

            button {
                white-space: nowrap;
                @include border-left-radius(0);
                width: inherit;
            }
        }
    }
}

section#contact {
    @extend .py-5;
    @extend .bg-dark;

    background: url('/static/img/lead-header3.jpg') no-repeat center center fixed;
    background-size: cover;

    div.narrow-form {
        @extend .pb-3;
        @extend .text-center;

        h1 {
            @extend .text-white;
        }

        p {
            @extend .lead;
            @extend .text-white;
        }

        a.ml-btn {
            @extend .btn;
            @extend .btn-lg;
            @extend .btn-block;
            @extend .btn-success;
            @extend .btn-block;
        }
    }
}

section#search-engine {
    @extend .mb-3;

    div.form-container {
        @extend .card;
        @extend .d-none;
        @extend .d-lg-block;

        form {
            @extend .card-body;

            div.checkbox-group {
                align-self: flex-end;

                label {
                    @extend .mr-3;

                    &:first-child {
                        display: inline-block;
                        min-width: 10em;
                    }
                }
            }

            div.date-group {
                @extend .form-inline;

                label {
                    @extend .mr-2;
                    margin-bottom: $form-group-margin-bottom;

                }

                input {
                    width: auto;
                    flex-grow: 1;
                    margin-bottom: $form-group-margin-bottom;
                }
            }

            div.form-check-inline {
                label {
                    @extend .form-check-label;
                }

                input {
                    @extend .form-check-input;
                }
            }

            div.actions-row {
                @include clearfix;

                button.search-btn {
                    @extend .btn;
                    @extend .btn-success;
                    @include icon(before, $fa-var-search);
                    min-width: 15em;
                    float: left;
                }

                button.advanced-link {
                    @extend .btn;
                    @extend .btn-link;
                    @include icon(before, $fa-var-plus);
                    float: left;

                }

                a.bookmark-btn {
                    @extend .btn;
                    @extend .btn-outline-primary;
                    @include icon(before, $fa-var-bell);
                    min-width: 15em;
                    float: right;
                }
            }
        }
    }

    nav#mobile-search-link {
        @extend .navbar;
        @extend .fixed-bottom;
        @extend .navbar-light;
        @extend .bg-primary;
        @extend .d-lg-none;

        a {
            @extend .btn;
            @extend .btn-block;
            @extend .btn-primary;

            @include icon(before, $fa-var-search);

        }
    }
}

section#aid-list,
section#program-list {

    &.loading {
        opacity: 0.3;
    }

    section.aid,
    section.program {
        @extend .card;
        @extend .mb-3;

        div {
            @extend .card-body;

            h1 {
                @extend .h3;
                @extend .card-title;

                small {
                    @extend .card-subtitle;

                    span.backer-name + span.backer-name:before {
                        content: '/';
                    }
                }

                div.status-icons {
                    @extend .pl-4;
                    @extend .float-right;

                    span.icon {
                        @extend .pl-1;

                        i.fas {
                            color: $primary;
                        }
                    }
                }

                i.fa-clock {
                    color: $danger;
                }

                small {
                    @extend .text-muted;
                }
            }

            p {
                @extend .card-text;
            }
        }

        ul {
            @extend .list-group;
            @extend .list-group-flush;

            li {
                @extend .list-group-item;
            }

            li.warning {
                @extend .bg-danger;
                @extend .text-white;
            }
        }
    }

    section.program {
        border-left: 5px solid $primary;
    }

    div.list-actions {
        &>span {
            @extend .mr-auto;
        }

        div.sorting-menu {
            @extend .mr-3;

            button {
                @extend .btn;
                @extend .btn-primary;
                @extend .btn-outline-light;
                @extend .dropdown-toggle;
            }

            div {
                @extend .dropdown-menu;

                a {
                    @extend .dropdown-item;
                }
            }
        }
    }
}

section#bundles {
    nav {
        @extend .card;
        @extend .my-3;

        h2 {
            @extend .card-header;
            font-size: 1rem;
        }

        ul {
            @extend .list-group;
            @extend .list-group-flush;

            li {
                @extend .list-group-item;

                a.active {
                    font-weight: bold;
                }
            }
        }
    }
}

section#aid-edit {
    @extend .row;
    div.form-sidebar {
        @extend .col-md-3;
        @extend .mb-3;

        div.sidebar-actions {
            @extend .card;
            @include border-radius(0);

            &:first-of-type {
                @include border-top-radius($card-border-radius);
            }

            &:last-of-type {
                @include border-bottom-radius($card-border-radius);
            }

            &:not(:last-of-type) {
                margin-bottom: 0;
                border-bottom: 0;
            }


            h3 {
                @extend .h5;
                @extend .card-header;
            }

            &>div {
                @extend .card-body;
            }

            span.help {
                @extend .text-muted;
            }

            button {
                @extend .btn;
                @extend .btn-block;
                @extend .btn-primary;
                @extend .mb-1;
            }

            &.danger {
                button {
                    @extend .btn-danger;
                }
            }
        }
    }

    form.main-form {
        @extend .col-md-9;

        button[value='review'] {
            @include icon(before, $fa-var-paper-plane);
        }

        button[value='draft'] {
            @include icon(before, $fa-var-save);
        }

        button[value='save'] {
            @include icon(before, $fa-var-save);
        }

        button[value='_save_as_new'] {
            @include icon(before, $fa-var-copy);
        }
    }
}

section#mobile-search {
    form {
        button[type=submit] {
            @extend .btn-lg;
            @extend .btn-block;
        }
    }
}

section#stats {
    @extend .card-deck;

    div.stat {
        @extend .card;
        min-width: 18rem;
        margin-bottom: $card-group-margin;

        span.stat-title {
            @extend .card-header;
        }

        div.stat-body {
            @extend .card-body;

            &.number-stat {
                @extend .h1;
                text-align: center;
                margin-bottom: 0;
            }
        }
    }
}

section#aid {
    h1 {
        small {
            @extend .text-muted;
        }
    }

    h2 {
        border-bottom: 1px solid $gray-500;
    }

    div.aid-details {
        @extend .row;

        div.long-data {
            @extend .col-md-12;
        }

        div.short-data {
            @extend .col-md-6;
        }

        p {
            @extend .mb-4;
        }
    }

    div.aid-actions {
        @extend .mb-3;

        button,
        a {
            @extend .btn;
            @extend .btn-light;

            &.report-error {
                @include icon(before, $fa-var-bullhorn);
            }

            &.bundle {
                @include icon(before, $fa-var-bars);
            }

            &.suggest-modification {
                @include icon(before, $fa-var-pen);
            }
        }
    }

    div.aid-data {
        @extend .card;

        h2 {
            @extend .card-body;
        }

        ul {
            @extend .list-group;
            @extend .list-group-flush;

            li {
                @extend .list-group-item;
            }
        }
    }
}

div#error-report-modal {
    p.center {
        a {
            @include icon(before, $fa-var-envelope);
        }
    }
}

div#bundle-modal {
    form {
        div.single-input {
            @extend .custom-control;
            @extend .custom-checkbox;

            label {
                @extend .custom-control-label;
            }

            input {
                @extend .custom-control-input;
            }
        }

        button#bundle-btn {
            @extend .btn-block;
            @extend .btn-primary;
        }
    }
}

div#share-results-modal {
    h2 {
        @extend .h5;
    }

    form {
        @extend .mb-3;

        button {
            @extend .btn;
            @extend .btn-primary;
            @extend .btn-block;
        }
    }
}

section#login-form {
    @extend .py-5;
}

section#register-form {
    @extend .py-5;
}

section#profile-form {
    h1 {
        @extend .mb-4;
    }
}

section#tags {
    div.tag {
        @extend .col-sm-6;
        @extend .col-md-4;
        @extend .col-lg-3;
    }
}

section#bookmarks {
    div.bookmark {
        @extend .card;
        @extend .shadow-sm;
        @extend .rounded;
        @extend .mb-3;

        &>div {
            @extend .card-body;
            position: relative;

            h2 {
                @extend .card-title;
                @extend .h3;
            }

            a {
                @extend .btn;
                @extend .btn-primary;
            }

            form.update-form {
                position: absolute;
                top: $card-spacer-x;
                right: $card-spacer-x;
                @extend .form-inline;

                div.alert-fields {
                    display: flex;
                    align-items: center;

                    div.alert_checkbox {
                        @extend .custom-control;
                        @extend .custom-switch;
                        @extend .mr-2;

                        input {
                            @extend .custom-control-input;
                        }

                        label {
                            @extend .custom-control-label;
                            white-space: nowrap;
                        }
                    }
                }

                button {
                    @extend .ml-2;
                }
            }


            form.delete-form {
                float: right;

                button {
                    @extend .btn-danger;
                    @include icon(before, $fa-var-exclamation-circle);
                }
            }
        }
    }
}

section#partner {
    @extend .py-5;

    h1 {
        @extend .text-center;
    }

    div {
        display: flex;
        flex-direction: row;
        flex-wrap: wrap;
        justify-content: center;
    }

    img{
        @extend .my-3;
        @extend .mx-4;

        height: 60px;
    }
}

section#marketing {
    @extend .py-5;
    @extend .text-center;

    h1 {
        @extend .mb-3;
    }

    .container > p {
        @extend .lead;

        strong {
            font-weight: bold;
        }
    }

    div.marketing {
        display: flex;
        flex-wrap: wrap;
        justify-content: center;

        div{
            @extend .px-3;
            @extend .pt-3;
            @extend .col;

            i{
                @extend .mb-3;
            }
        }
    }
}

section#amend-ui {
    h1 {

        small {
            @extend .text-muted;
        }
    }

    nav {
        @extend .mb-3;
        a + a {
            @extend .ml-3;
        }
    }

    .field-diff {
        @extend .mb-3;

        .diff-line {
            margin: 0;
            @extend .py-1;
            display: inline;

            &.add {
                background-color: #cdffd8;
            }

            &.rm {
                background-color: #ffdce0;
            }

            &.context {
                background-color: $gray-100;
                user-select: none;
            }

            &.common {
                background-color: #dbedff;
            }

            span.prefix {
                user-select: none;
            }
        }
    }
}

section#draft-list {
    table tr.expired {
        td.deadline {
            @include icon(before, $fa-var-exclamation-circle);
        }
    }
}

<<<<<<< HEAD
div#bookmark-search-modal {
    form {
        width: 100%;
=======
span.softmaxlength-counter {
    @extend .small;
    @extend .ml-1;

    &.out-of-range {
        @extend .text-danger;
>>>>>>> 8708d83d
    }
}<|MERGE_RESOLUTION|>--- conflicted
+++ resolved
@@ -750,17 +750,17 @@
     }
 }
 
-<<<<<<< HEAD
 div#bookmark-search-modal {
     form {
         width: 100%;
-=======
+    }
+}
+
 span.softmaxlength-counter {
     @extend .small;
     @extend .ml-1;
 
     &.out-of-range {
         @extend .text-danger;
->>>>>>> 8708d83d
     }
 }