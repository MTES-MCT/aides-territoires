/**
 * Custom element styles should go here.
 *
 * For styles that can be used for multiple elements / on multiple pages, use
 * the styles.scss file.
 *
 */

 body.home {
    background:
        transparent
        linear-gradient(
            0deg,
            #59bbab 50%,
            #b5e1d9 60%,
            #efeeff 70%,
            #dfddff 80%,
            #a29cfe 100%)
        0% 0% no-repeat padding-box;

    text-align: center;

    @include media-breakpoint-up(md) {
        text-align: left;
    }

    main {
        padding-bottom: 0 !important;
    }

    section#intro {

        background: transparent url(../img/pois.svg) bottom 130% center no-repeat;
        background-size: 2500px;

        @include media-breakpoint-up(md) {
            padding-top: 4rem;
        }

        @include media-breakpoint-up(lg) {
            padding-top: 8rem;
        }

        div#what {
            margin-bottom: 5rem;

            p.tagline {
                @extend .lead;
                max-width: 40rem;
            }

            a.cta {
                font-weight: bold;
                @extend .btn;
                @extend .btn-lg;
                @extend .btn-primary;
                @extend .px-5;
                @extend .mb-3;
                border-radius: 0 1rem 1rem 1rem;
                @extend .shadow-sm;
            }

            img {
                float: right;
                width: 700px;
                max-width: 100%;
                @extend .mt-3;
                @extend .mb-5;

                @include media-breakpoint-up(lg) {
                    margin-top: -100px !important;
                }
            }
        }

        div#how {
            clear: both;
            @extend .pb-5;

            div.marketing {
                @extend .row;
                margin-top: 5rem;

                div {
                    @extend .col-md-4;
                    @extend .mb-5;

                    img {
                        display: block;
                        max-width: 100%;
                        margin: auto;
                        @extend .mb-3;
                    }

                    p {
                        text-align: center;
                        font-size: 1.5rem;
                        font-family: $font-family-sans-serif;
                        font-weight: bold;
                    }
                }
            }
        }
    }

    section#home-stats {
        padding: 0;

        &>div {
            width: 100%;
            padding: 4rem 0 0 0;
            background: transparent url(../img/courbes.svg) top center no-repeat;
        }

        div.container-lg {

            & > div {
                @extend .row;
                @extend .mt-5;
                text-align: center;

                div {
                    @extend .col-md-4;
                    margin-bottom: 4rem;

                    h2 {
                        text-transform: uppercase;
                        @extend .h4;
                        font-family: $font-family-base;
                        font-weight: bold;

                        span {
                            display: block;
                            font-family: $font-family-base;
                            font-size: 4rem;
                            font-weight: 200;

                            @include media-breakpoint-up(sm) {
                                font-size: 6rem;
                            }
                        }
                    }

                    p {
                        @extend .lead;
                        font-weight: bold;
                        margin-bottom: 0;
                    }
                }
            }
        }
    }

    section#partner {
        @extend .bg-white;
        padding: 4rem 0;

        div#logos {
            display: flex;
            flex-direction: column;
            flex-wrap: nowrap;
            justify-content: center;
            align-items: center;

            @include media-breakpoint-up(md) {
                flex-direction: row;
                flex-wrap: wrap;
                margin-top: 4rem;
            }

            a[href^="http"]::after {
                display: none;
            }

            img {
                @extend .my-3;
                @extend .mx-4;
                max-height: 80px;
                max-width: 175px;
                vertical-align: middle;
            }

            .hidden {
                display: none;

                a {
                    display: none;

                    img {
                        display: none;
                    }
                }
            }

            .active {
                display: block;

                a {
                    display: block;

                    img {
                        display: block;
                    }
                }
            }
        }
    }
}

section#marketing {
    @extend .py-5;
    @extend .text-center;

    h1 {
        @extend .mb-3;
    }

    .container > p {
        @extend .lead;

        strong {
            font-weight: bold;
        }
    }

    div.marketing {
        display: flex;
        flex-wrap: wrap;
        justify-content: center;

        div{
            @extend .px-3;
            @extend .pt-3;
            @extend .col;

            i{
                @extend .mb-3;
            }
        }
    }
}

section#search-engine {
    margin: 2rem 0;

    div.other-actions {
        @extend .mb-2;

        button, a {
            @extend .btn;
            @extend .btn-link;
            color: white;
            box-shadow: none;

            &.hidden {
                display: none;
            }

            &:first-child {
                padding-left: 0;
            }
        }

        #save-alert-btn {
            @extend .save-alert-btn;
            width: 100%;
            min-width: 15em;

            @include media-breakpoint-up(md) {
                margin-top: 0 !important;
                width: inherit;
                float: right;
            }
        }
    }

    div.form-container {
        @extend .card;
        @extend .d-none;
        @extend .d-lg-block;
        background-color: $light-purple;
        border-radius: 0 1rem 1rem 1rem;
        @extend .shadow;
    }

    div.form-body {
        @extend .card-body;
        @extend .py-4;

        div.col + div.col {
            border-left: 3px solid white;
        }

        div.checkbox-group {
            label + input {
                @extend .ml-2;
            }
        }

        div.form-check-inline {
            align-items: baseline;
            font-weight: bold;

            input[type=checkbox] {
                margin-right: 0.5rem;
                margin-bottom: 2rem;
            }

            label {
                margin: 0;
                line-height: 1.7rem;
            }
        }

        div.form-group {
            margin-bottom: 0;

            & > ul {
                list-style-type: none;
                padding-left: 0;
            }
        }

        div.form-group + div.form-group {
            margin-top: 1rem;
        }

        #form-group-text label,
        #form-group-backers label,
        #form-group-programs label {
            margin-bottom: 1rem;
        }

        input[type=text] {
            background-color: transparent;
            color: white;
            border-radius: 0 1rem 1rem 1rem;

            &::placeholder {
                color: #ccc;
            }
        }
    }

    div.actions-row {
        @extend .mt-3;
        text-align: right;

        select {
            @extend .custom-select;
            display: inline-block;
            width: inherit;
            border-radius: 0 1rem 1rem 1rem;
            border: none;
        }

        button.search-btn {
            @extend .btn-block;
            @include icon(before, $fa-var-search);
        }
    }
}

div#search {
    article {
        margin-bottom: 2rem;
    }

    section.search-meta {
        @extend .mb-4;

        p {
            margin-bottom: 0;
        }
    }
}

#program {
    margin-bottom: 2rem;
}

section#aid-list,
section#program-list {


    &.loading {
        opacity: 0.3;
    }

    div.aids {
        @extend .row;
        @extend .no-gutters;
        margin-left: -.5rem;
        margin-right: -.5rem;
    }

    & #show_more {
        display: flex;
        justify-content: center;

        & #show_more_btn {
            padding-left: 5rem;
            padding-right: 5rem;
            @extend .mt-2;
            @extend .btn;
            @extend .btn-primary;
            font-weight: bold;
            display: block;
            border-radius: 1rem;
        }
    }

    div.col {
        @extend .col-12;
        @extend .col-sm-6;
        @extend .col-md-4;
        padding: 1rem .5rem !important;
    }

    article {
        @extend .card;
        @extend .bg-white;
        @extend .text-dark;
        @extend .shadow-sm;
        height: 100%;
        border-radius: 2rem 0 1rem 1rem;
        margin-bottom: $card-columns-gap !important;

        div {
            @extend .card-body;

            span.deadline {
                float: right;
                display: block;
                @extend .ml-2;
                @extend .mb-2;

            }

            span.deadline-delta {
                background-color: $contrast-color;
                padding: .3rem 1.5rem;
                border-radius: 2rem 0 2rem 2rem;
                font-size: 1.25rem;
                color: white;
                font-weight: bold;
                text-align: center;
                font-family: $font-family-sans-serif;
            }

            span.no-deadline {
                height: 2rem;
                width: 2rem;
                border-top: 5px solid $contrast-color;
                border-right: 5px solid $contrast-color;
                border-radius: 3px;
            }

            h1 {
                @extend .h5;
                @extend .card-title;
                @extend .mb-4;
                @extend .pb-3;
                text-align: left;

                a {
                    color: $font-color;
                }

                a:visited {
                    color: #6c6984;
                }

                div.status-icons {
                    @extend .pl-4;
                    @extend .float-right;

                    span.icon {
                        @extend .pl-1;

                        i.fas {
                            color: $primary;
                        }
                    }
                }

                i.fa-clock {
                    color: $danger;
                }

                small {
                    @extend .text-muted;
                }
            }

            h2 {
                @extend .h6;
                margin-bottom: 0;
                text-transform: uppercase;

                &.financers {
                    @include icon(before, $fa-var-handshake);
                }

                &.aid-type {
                    @include icon(before, $fa-var-cog);
                }

                &.subvention-rate {
                    @include icon(before, $fa-var-percent);
                }

                &.recurrence {
                    @include icon(before, $fa-var-history);
                }

                &.deadline {
                    @include icon(before, $fa-var-calendar-alt);
                }
            }

            ul {
                padding: 0;
                list-style: none;
            }

            #aid-type-list {
                li {
                    display: inline;
                }

                li + li::before {
                    content: " | ";
                }
            }
        }
    }

    section.program {
        border-left: 5px solid $primary;
    }

    div.list-actions {
        &>span {
            @extend .mr-auto;
        }

        div.sorting-menu {
            @extend .mr-3;

            button {
                @extend .btn;
                @extend .btn-primary;
                @extend .btn-outline-light;
                @extend .dropdown-toggle;
            }

            div {
                @extend .dropdown-menu;

                a {
                    @extend .dropdown-item;
                }
            }
        }
    }
}

section#bundles {
    nav {
        @extend .card;
        @extend .my-3;

        h2 {
            @extend .card-header;
            font-size: 1rem;
        }

        ul {
            @extend .list-group;
            @extend .list-group-flush;

            li {
                @extend .list-group-item;

                a.active {
                    font-weight: bold;
                }
            }
        }
    }
}

section#aid-edit {
    @extend .row;

    div.form-sidebar {
        @extend .col-md-4;
        @extend .mb-3;

        div.sidebar-actions {
            @extend .card;
            @include border-radius(0);

            &:first-of-type {
                @include border-top-radius($card-border-radius);
            }

            &:last-of-type {
                @include border-bottom-radius($card-border-radius);
            }

            &:not(:last-of-type) {
                margin-bottom: 0;
                border-bottom: 0;
            }

            h3 {
                @extend .h5;
                @extend .card-header;
            }

            &>div {
                @extend .card-body;

                p:last-child {
                    margin-bottom: 0;
                }
            }

            span.help {
                @extend .text-muted;
            }

            button,
            button.preview-btn {
                @extend .btn;
                @extend .btn-block;
                @extend .btn-primary;
                @extend .mb-1;
            }

            &.action-danger {
                button {
                    @extend .btn-danger;
                }
            }
        }
    }

    form.main-form {
        @extend .col-md-8;

        div.inline-error {
            margin-top: .5rem;
        }

        div.errornote {
            @extend .alert;
            @extend .alert-danger;
        }

        button[value='review'] {
            @include icon(before, $fa-var-paper-plane);
        }

        button[value='draft'] {
            @include icon(before, $fa-var-save);
        }

        button[value='save'] {
            @include icon(before, $fa-var-save);
        }

        button[value='_save_as_new'] {
            @include icon(before, $fa-var-copy);
        }
    }
}

div#aid-preview-modal {

    section {
        position: absolute;
        height: 100%;
    }

    div.content {
        padding: 0 0 1rem 0;
        width: 100%;
        height: 100%;
        -webkit-overflow-scrolling: touch;
        overflow-y: scroll;
    }

    iframe {
        width: 100%;
        height: 100%;
        border: none;
    }
}

section#mobile-search {
    form {
        button[type=submit] {
            @extend .btn-lg;
            @extend .btn-block;
        }
    }
}

section#stats {
    @extend .card-deck;

    div.stat {
        @extend .card;
        min-width: 18rem;
        margin-bottom: $card-group-margin * 2;
        color: $dark;

        span.stat-title {
            @extend .card-header;
        }

        div.stat-body {
            @extend .card-body;

            &.number-stat {
                @extend .h1;
                text-align: center;
                margin-bottom: 0;
            }
        }

        &.full-width {
            flex: 100%;
        }
    }
}

article#aid {

    ul.categories {
        list-style-type: none;
        padding: 0;
        @extend .lead;

        li {
            display: inline;
        }

        li + li::before {
            content: " / ";
        }
    }

    div.deadline-data {
        float: right;
        @extend .ml-3;
        @extend .mb-3;
        @extend .d-none;
        @extend .d-md-block;

        span {
            display: block;
            background-color: $green;
            padding: .3rem 1.5rem;
            border-radius: 2rem 0 2rem 2rem;
            font-size: 2rem;
            color: white;
            font-weight: bold;
            text-align: center;
        }

        p {
            @extend .mt-3;
            text-align: right;
            position: relative;
            @include icon(after, $fa-var-calendar-alt, 2rem);
            padding-right: 2.5rem;
        }

        p::after {
            position: absolute;
            top: .5rem;
            right: 0;
            color: $green;
        }
    }

    .aid-content {
        @extend .row;
        @extend .mt-5;

        overflow-wrap: break-word;
        word-wrap: break-word;
        hyphens: auto;

        footer {
            @extend .mt-5;
            @extend .col-md-8;
            @extend .offset-md-4;
            @extend .d-flex;
            @extend .flex-wrap;
            @extend .justify-content-between;

            a {
                @extend .btn;
                @extend .mb-4;
                @extend .btn-outline-primary;
                border-radius: 0 1rem 1rem 1rem;

                &.suggest-modification {
                    @include icon(before, $fa-var-pencil-alt);
                }

                &#share-btn {
                    @extend .btn;
                    @extend .btn-primary;
                    @include icon(before, $fa-var-share);
                }
            }
        }
    }

    .sidebar {
        @extend .col-md-4;
        @extend .mb-3;
    }

    .card {
        @extend .mb-3;

        & > div {
            @extend .card-body;
            padding: 1rem;
            margin-left: 3rem;
            margin-bottom: 0;
        }

        & > div + div {
            padding-top: 0;
        }

        h3 {
            @extend .h6;
            margin-bottom: 0;
        }

        ul {
            list-style-type: none;
            margin: 0;
            padding: 0;
        }

        li + li::before {
            content: "toto";
            color: transparent;
            border-top: 2px solid $font-color;
            display: block;
            width: 3rem;
            height: 0px;
            border-radius: 2px;
            margin-top: .5rem;
            padding-top: .5rem;
        }

        & > div::before {
            color: $contrast-color;
            float: left;
            margin-left: -3rem;
        }

        & > div.local-generic {
            @include icon(before, $fa-var-map-marker-alt, 1.5rem);
            }

        & > div.financers {
            @include icon(before, $fa-var-handshake, 1.5rem);
        }

        & > div.instructors {
            @include icon(before, $fa-var-search, 1.5rem);
        }

        & > div.call-for-project {
            @include icon(before, $fa-var-thumbtack, 1.5rem);
        }

        & > div.aid-type {
            @include icon(before, $fa-var-euro-sign, 1.5rem);
        }

        & > div.subvention-rate {
            @include icon(before, $fa-var-percent, 1.5rem);
        }

        & > div.recurrence {
            @include icon(before, $fa-var-calendar-alt, 1.5rem);
        }

        & > div.calendar-start {
            @include icon(before, $fa-var-calendar-check, 1.5rem);
        }

        & > div.calendar-predeposit {
            @include icon(before, $fa-var-calendar-day, 1.5rem);
        }

        & > div.calendar-deadline {
            @include icon(before, $fa-var-calendar-times, 1.5rem);
        }

        & > div.data-origin {
            @include icon(before, $fa-var-database, 1.5rem);

            dl {
                margin-bottom: 0;
            }
        }
    }

    .aid-details {
        @extend .col-md-8;

        h2 {
            background-color: $pale-background;
            border-radius: 0 2rem 2rem 2rem;
            padding: .5rem 1rem;
        }

        * + h2 {
            @extend .mt-4;
        }

        div#going-further {
            @extend .mt-4;
        }

        button.cta-btn {
            @extend .btn;
            @extend .btn-primary;
            display: block;
            margin: 3rem auto 0 auto;
        }

        div#localAidsLinks {
            overflow-y: scroll;
            max-height: 13rem;
            background-color: #d9f0ec;
            padding: 1rem;
        }
    }

    div.aid-actions {
        @extend .mb-3;

        button,
        a {
            @extend .btn;
            @extend .btn-light;

            &.report-error {
                @include icon(before, $fa-var-bullhorn);
            }

            &.bundle {
                @include icon(before, $fa-var-bars);
            }

            &.suggest-modification {
                @include icon(before, $fa-var-pen);
            }
        }
    }

    div.aid-data {
        @extend .card;

        h2 {
            @extend .card-body;
        }

        ul {
            @extend .list-group;
            @extend .list-group-flush;

            li {
                @extend .list-group-item;
            }
        }
    }
}

div#error-report-modal {
    p.center {
        a {
            @include icon(before, $fa-var-envelope);
        }
    }
}

div#bundle-modal {
    form {
        div.single-input {
            @extend .custom-control;
            @extend .custom-checkbox;

            label {
                @extend .custom-control-label;
            }

            input {
                @extend .custom-control-input;
            }
        }

        button#bundle-btn {
            @extend .btn-block;
            @extend .btn-primary;
        }
    }
}

div#share-modal {
    h2 {
        @extend .h5;
    }

    form {
        @extend .mb-3;

        button {
            @extend .btn;
            @extend .btn-primary;
            @extend .btn-block;
        }
    }

    .share-target {
        @extend .row;
        @extend .mx-2;
        @extend .mt-2;
        @extend .mb-4;

        & > div {
            display: flex;
            flex-direction: column;
            justify-content: center;
            align-items: center;

            & a {
                @extend .py-2;
            }

            & a > img{
                transition: transform 0.5s;
                max-width: 50px;
            }

            & a > img:hover{
                transform: scale(1.2);
            }

            & p {
                font-size: $font-size-small;
            }
        }
    }
}

section#login-form {
    @extend .py-5;
}

section#register-form {
    @extend .py-5;
}

section#profile-form {
    h1 {
        @extend .mb-4;
    }
}

section#tags {
    div.tag {
        @extend .col-sm-6;
        @extend .col-md-4;
        @extend .col-lg-3;
    }
}

section#bookmarks {
    div.bookmark {
        @extend .card;
        @extend .shadow-sm;
        @extend .rounded;
        @extend .mb-3;

        &>div {
            @extend .card-body;
            position: relative;

            h2 {
                @extend .card-title;
                @extend .h3;
            }

            a {
                @extend .btn;
                @extend .btn-primary;
            }

            form.update-form {
                position: absolute;
                top: $card-spacer-x;
                right: $card-spacer-x;
                @extend .form-inline;

                div.alert-fields {
                    display: flex;
                    align-items: center;

                    div.alert_checkbox {
                        @extend .custom-control;
                        @extend .custom-switch;
                        @extend .mr-2;

                        input {
                            @extend .custom-control-input;
                        }

                        label {
                            @extend .custom-control-label;
                            white-space: nowrap;
                        }
                    }
                }

                button {
                    @extend .ml-2;
                }
            }


            form.delete-form {
                float: right;

                button {
                    @extend .btn-danger;
                    @include icon(before, $fa-var-exclamation-circle);
                }
            }
        }
    }
}

section#amend-ui {
    h1 {

        small {
            @extend .text-muted;
        }
    }

    nav {
        @extend .mb-3;
        a + a {
            @extend .ml-3;
        }
    }

    .field-diff {
        @extend .mb-3;

        .diff-line {
            margin: 0;
            @extend .py-1;
            display: inline;

            &.add {
                background-color: #cdffd8;
            }

            &.rm {
                background-color: #ffdce0;
            }

            &.context {
                background-color: $gray-100;
                user-select: none;
            }

            &.common {
                background-color: #dbedff;
            }

            span.prefix {
                user-select: none;
            }
        }
    }
}

article#draft-list {
    div.info {
        span.counter {
            @extend .badge;
            @extend .badge-pill;
            @extend .badge-light;
            font-size: $font-size-base;
        }
    }

    .form-container {
        margin-bottom: 1rem;

        select {
            @extend .custom-select;
            @extend .ml-2;
            @extend .mr-3;
            display: inline-block;
            width: inherit;
            border-radius: 0 1rem 1rem 1rem;
        }
        button.filter-btn {
            @extend .btn;
            @extend .btn-primary;
            @extend .ml-3;
            @include icon(before, $fa-var-search);
        }
    }

    .table-help {
        @extend .float-right;
        @extend .text-muted;
    }

    table {
        th,
        td.nowrap-cell {
            white-space: nowrap;
        }
    }
}

div#save-alert-block {
    @extend .w-100;
    @extend .mx-1;
    @extend .my-3;
    @extend .p-4;
    background-color: white;
    color: $font-color;
    border-radius: 1rem 0 1rem 1rem;
    box-shadow: $box-shadow-sm;
    text-align: center;
    display: block;

    & div {
        display: flex;
        justify-content: center;

        @include media-breakpoint-up(md) {
            justify-content: flex-end;
        }
    }

    & div > a {
        @extend .save-alert-btn;
        width: 15em;
    }
}

div#alert-modal {
    form {
        width: 100%;
    }
}

span.softmaxlength-counter {
    @extend .small;
    @extend .ml-1;

    &.out-of-range {
        @extend .text-danger;
    }
}


div#search-steps {
    p.steps {
        text-align: center;
        margin-bottom: 5rem;
        line-height: 3;

        span.step {
            white-space: nowrap;
        }

        span.counter {
            display: inline-block;
            width: 1.5rem;
            height: 1.5rem;
            text-align: center;
            vertical-align: baseline;
            border: 1px solid white;
            border-radius: 50%;
            font-size: 0.85rem;
            line-height: 1.5;
        }

        span.counter.active {
            background-color: white;
            color: $dark;
        }

        span.separator {
            display: inline-block;
            width: 2rem;
            height: .4rem;
            border-top: 1px solid white;
            padding: 0 .25rem;
            vertical-align: baseline;
        }

    }

    h1 {
        @extend .mb-5;
        @extend .h2;
    }

    h2 {
        @extend .h4;
    }

    h3 {
        @extend .h5;
    }

    form {
        margin-bottom: 3rem;

        div.form-group {
            margin-bottom: 3rem;
        }

        div.custom-control {
            margin-bottom: .5rem;
        }

        button[type=submit] {
            display: inline-block;
            margin-right: 1rem;
        }

        div.navigation-links {
            display: inline-block;
            margin-top: 1.5rem;

            a {
                color: white;
                margin-right: 1rem;
                opacity: 0.85;
            }
        }

        div.form-group > label {
            display: none;
        }
    }

    form#audience {

        div#form-group-targeted_audiences {
            & > div {
                @extend .mb-5;
            }

            h2 {
                display: inline-block;
                vertical-align: baseline;
                @extend .h5;
                @extend .mr-3;
                font-family: $font-family-base;
            }

            div.buttons {
                display: inline-block;
                vertical-align: baseline;
            }

            button[type=submit] {
                @extend .btn-light;
                @extend .mb-3;
                text-transform: uppercase;
                vertical-align: baseline;
                color: $dark;
                font-weight: bold;
                @extend .px-3;
                @extend .mr-3;
                font-family: $font-family-sans-serif;
            }
        }
    }

    form#perimeter {

        div.form-group,
        button,
        div.navigation-links {
            margin-bottom: 1rem;
            margin-top: 1rem;
        }

        div#form-group-perimeter {
            width: 30rem;
            max-width: 100%;
            display: inline-block;
            margin-right: .5rem;
            vertical-align: bottom;
        }

        button[type=submit] {
            border-radius: 0 1.5rem 1.5rem 0;
            @extend .px-5;
            @include icon(before, $fa-var-search);
        }
    }

    form#categories {
        div.custom-control + h3 {
            @extend .mt-4;
        }
    }
}

<<<<<<< HEAD
#suggested_project_box {
    border: solid 2px #fff;
    border-radius: 10px;
    @extend .p-3;

    @include media-breakpoint-up(md) {
        & > div {
            display: flex;
            align-items: baseline;
    
            a {
                margin-left: 2rem;
            }
        }
    }
}

#suggested_project {
    @extend .m-2;

    input, p {
        @extend .mb-4;
    }

    button {
        width: 100%;
    }
}

#suggest-project-btn {
    @extend .btn;
    @extend .btn-primary;
}

#backer-title {
    @extend .d-flex;
    @extend .flex-row;
    @extend .flex-wrap;
    @extend .justify-content-between;
=======
#backer-title > div {
    @extend .row;

    & div:first-of-type {
        @extend .col-md-10;
    }

    & div:last-of-type {
        @extend .col-md-2;
    }
>>>>>>> 213268a3

    img {
        max-height: $height-img-base;
        max-width: 300px;
        display: block;
        margin: auto;
    }
}

#backer-content, #program-content {

    @extend .px-5;
    @extend .mb-5;
    @extend .mt-4;
    line-height: 1.6;

    h2 {
        background-color: $pale-background;
        border-radius: 0 2rem 2rem 2rem;
        padding: .5rem 1rem;
        @extend .my-4;
    }

    #program-logo img {
        max-height: $height-img-base;
        @extend .pr-4;
    }
}

ul.backer-categories {
    padding: 0;
    list-style-type: none;

    li.theme {
        text-transform: uppercase;
        @extend .py-2;
    }

    ul {
        padding: 0;
        text-transform: none;

        li {
            display: inline;
        }

        li + li:before {
            content: " + ";
        }
    }
}

ul.aid-categories {
    padding: 0;
    list-style-type: none;

    li.theme {
        text-transform: uppercase;
    }

    ul {
        display: inline;
        padding: 0;
        text-transform: none;

        &:before {
            content: " > ";
        }

        li {
            display: inline;
        }

        li + li:before {
            content: " + ";
        }
    }
}

#carouselControls {
    @extend .card;

    & > a[href^="http"]::after {
        display: none;
    }

    & ol {

        li {
            background-color: $pale-purple;
        }

        li + li::before {
            display: none !important;
        }
    }

    .carousel-inner {
        text-align: center;
        margin-left: 0 !important;
    }

    .carousel-item {
        @extend .mt-2;
        @extend .mb-4;

        & > a {
            height: 140px;
            position: relative;
        }

        & > a > img {
            position: absolute;
            left: 50%;
            top: 50%;
            transform: translate(-50%, -50%);
            max-height: 140px;
            max-width: 225px;
            padding: 0.5rem;
            filter: saturate(140%);

            @include media-breakpoint-up(md) {
                max-width: 160px;
            }

            @include media-breakpoint-up(lg) {
                max-width: 225px;
            }
        }

        & > a > img:hover {
            filter: grayscale(20%);
        }
    }
}<|MERGE_RESOLUTION|>--- conflicted
+++ resolved
@@ -1436,7 +1436,6 @@
     }
 }
 
-<<<<<<< HEAD
 #suggested_project_box {
     border: solid 2px #fff;
     border-radius: 10px;
@@ -1471,12 +1470,6 @@
     @extend .btn-primary;
 }
 
-#backer-title {
-    @extend .d-flex;
-    @extend .flex-row;
-    @extend .flex-wrap;
-    @extend .justify-content-between;
-=======
 #backer-title > div {
     @extend .row;
 
@@ -1487,7 +1480,6 @@
     & div:last-of-type {
         @extend .col-md-2;
     }
->>>>>>> 213268a3
 
     img {
         max-height: $height-img-base;
