--- conflicted
+++ resolved
@@ -1365,9 +1365,6 @@
     }
 }
 
-<<<<<<< HEAD
-#backer-content, #program-content {
-=======
 #backer-title {
     @extend .d-flex;
     @extend .flex-row;
@@ -1380,8 +1377,8 @@
     }
 }
 
-.backer-content {
->>>>>>> c4c0e042
+#backer-content, #program-content {
+
     @extend .px-5;
     @extend .mb-5;
     @extend .mt-4;
