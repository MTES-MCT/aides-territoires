/**
 * Custom element styles should go here.
 *
 * For styles that can be used for multiple elements / on multiple pages, use
 * the styles.scss file.
 *
 */

 body.home {
    background:
        transparent
        linear-gradient(
            0deg,
            #59bbab 50%,
            #b5e1d9 60%,
            #efeeff 70%,
            #dfddff 80%,
            #a29cfe 100%)
        0% 0% no-repeat padding-box;

    text-align: center;

    @include media-breakpoint-up(md) {
        text-align: left;
    }

    main {
        padding-bottom: 0 !important;
    }

    section#intro {

        background: transparent url(../img/pois.svg) bottom 130% center no-repeat;
        background-size: 2500px;

        @include media-breakpoint-up(md) {
            padding-top: 4rem;
        }

        @include media-breakpoint-up(lg) {
            padding-top: 8rem;
        }

        div#what {
            margin-bottom: 5rem;

            p.tagline {
                @extend .lead;
                max-width: 40rem;
            }

            a.cta {
                font-weight: bold;
                @extend .btn;
                @extend .btn-lg;
                @extend .btn-primary;
                @extend .px-5;
                @extend .mb-3;
                border-radius: 0 1rem 1rem 1rem;
                @extend .shadow-sm;
            }

            img {
                float: right;
                width: 700px;
                max-width: 100%;
                @extend .mt-3;
                @extend .mb-5;

                @include media-breakpoint-up(lg) {
                    margin-top: -100px !important;
                }
            }
        }

        div#how {
            clear: both;
            @extend .pb-5;

            div.marketing {
                @extend .row;
                margin-top: 5rem;

                div {
                    @extend .col-md-4;
                    @extend .mb-5;
                    padding-right: 10px;
                    padding-left: 10px;

                    img {
                        display: block;
                        max-width: 100%;
                        margin: auto;
                        @extend .mb-3;
                    }

                    p {
                        text-align: center;
                        font-size: 1.5rem;
                        font-family: $font-family-sans-serif;
                        font-weight: bold;
                    }
                }
            }
        }
    }

    section#home-stats {
        padding: 0;

        &>div {
            width: 100%;
            padding: 4rem 0 0 0;
            background: transparent url(../img/courbes.svg) top center no-repeat;
        }

        div.container-lg {

            & > div {
                @extend .row;
                @extend .mt-5;
                text-align: center;

                div {
                    @extend .col-md-4;
                    margin-bottom: 4rem;

                    h2 {
                        text-transform: uppercase;
                        @extend .h4;
                        font-family: $font-family-base;
                        font-weight: bold;

                        span {
                            display: block;
                            font-family: $font-family-base;
                            font-size: 4rem;
                            font-weight: 200;

                            @include media-breakpoint-up(sm) {
                                font-size: 6rem;
                            }
                        }
                    }

                    p {
                        @extend .lead;
                        font-weight: bold;
                        margin-bottom: 0;
                    }
                }
            }
        }
    }

    section#partner {
        @extend .bg-white;
        padding: 4rem 0;

        div#logos {
            display: flex;
            flex-direction: column;
            flex-wrap: nowrap;
            justify-content: center;
            align-items: center;

            @include media-breakpoint-up(md) {
                flex-direction: row;
                flex-wrap: wrap;
                margin-top: 4rem;
            }

            a[href^="http"]::after {
                display: none;
            }

            img {
                @extend .my-3;
                @extend .mx-4;
                max-height: 80px;
                max-width: 175px;
                vertical-align: middle;
            }

            .hidden {
                display: none;

                a {
                    display: none;

                    img {
                        display: none;
                    }
                }
            }

            .active {
                display: block;

                a {
                    display: block;

                    img {
                        display: block;
                    }
                }
            }
        }
    }
}

section#marketing {
    @extend .py-5;
    @extend .text-center;

    h1 {
        @extend .mb-3;
    }

    .container > p {
        @extend .lead;

        strong {
            font-weight: bold;
        }
    }

    div.marketing {
        display: flex;
        flex-wrap: wrap;
        justify-content: center;

        div{
            @extend .px-3;
            @extend .pt-3;
            @extend .col;

            i{
                @extend .mb-3;
            }
        }
    }
}

section#search-engine {
    margin: 2rem 0;

    div.other-actions {
        @extend .mb-2;

        button, a {
            @extend .btn;
            @extend .btn-link;
            color: white;
            box-shadow: none;

            &.hidden {
                display: none;
            }

            &:first-child {
                padding-left: 0;
            }
        }

        #save-alert-btn {
            @extend .save-alert-btn;
            width: 100%;
            min-width: 15em;

            @include media-breakpoint-up(md) {
                margin-top: 0 !important;
                width: inherit;
                float: right;
            }
        }
    }

    div.form-container {
        @extend .card;
        @extend .d-none;
        @extend .d-lg-block;
        background-color: $light-purple;
        border-radius: 0 1rem 1rem 1rem;
        @extend .shadow;
    }

    div.form-body {
        @extend .card-body;
        @extend .py-4;

        div.col + div.col {
            border-left: 3px solid white;
        }

        div.checkbox-group {
            label + input {
                @extend .ml-2;
            }
        }

        div.form-check-inline {
            align-items: baseline;
            font-weight: bold;

            input[type=checkbox] {
                margin-right: 0.5rem;
                margin-bottom: 2rem;
            }

            label {
                margin: 0;
                line-height: 1.7rem;
            }
        }

        div.form-group {
            margin-bottom: 0;

            & > ul {
                list-style-type: none;
                padding-left: 0;
            }
        }

        div.form-group + div.form-group {
            margin-top: 1rem;
        }

        #form-group-text label,
        #form-group-backers label,
        #form-group-programs label {
            margin-bottom: 1rem;
        }

        input[type=text] {
            background-color: transparent;
            color: white;
            border-radius: 0 1rem 1rem 1rem;

            &::placeholder {
                color: #ccc;
            }
        }
    }

    div.actions-row {
        @extend .mt-3;
        text-align: right;

        select {
            @extend .custom-select;
            display: inline-block;
            width: inherit;
            border-radius: 0 1rem 1rem 1rem;
            border: none;
        }

        button.search-btn {
            @extend .btn-block;
            @include icon(before, $fa-var-search);
        }
    }
}

div#search {
    article {
        margin-bottom: 2rem;
    }
}

div.search-meta {
    p {
        margin-bottom: 0.5rem;
    }
}

#program {
    margin-bottom: 2rem;
}

section#aid-list,
section#program-list {

    &.loading {
        opacity: 0.3;
    }

    div.aids {
        @extend .row;
        @extend .no-gutters;
        margin-left: -.5rem;
        margin-right: -.5rem;
    }

    & #show_more {
        display: flex;
        justify-content: center;

        & #show_more_btn {
            padding-left: 5rem;
            padding-right: 5rem;
            @extend .mt-2;
            @extend .btn;
            @extend .btn-primary;
            font-weight: bold;
            display: block;
            border-radius: 1rem;
        }
    }

    div.col {
        @extend .col-12;
        @extend .col-sm-6;
        @extend .col-md-4;
        padding: 1rem .5rem !important;
    }

    article {
        @extend .card;
        @extend .bg-white;
        @extend .text-dark;
        @extend .shadow-sm;
        height: 100%;
        border-radius: 2rem 0 1rem 1rem;
        margin-bottom: $card-columns-gap !important;

        &>div {
            @extend .card-body;

            #coming-soon {
                color: $contrast-color;
                font-weight: 900;
            }

            span.deadline {
                float: right;
                display: block;
                @extend .ml-2;
                @extend .mb-2;
            }

            span.deadline-delta {
                background-color: $contrast-color;
                padding: .3rem 1.5rem;
                border-radius: 2rem 0 2rem 2rem;
                font-size: 1.25rem;
                color: white;
                font-weight: bold;
                text-align: center;
                font-family: $font-family-sans-serif;
            }

            span.no-deadline {
                height: 2rem;
                width: 2rem;
                border-top: 5px solid $contrast-color;
                border-right: 5px solid $contrast-color;
                border-radius: 3px;
            }

            h1 {
                @extend .h5;
                @extend .card-title;
                @extend .mb-4;
                text-align: left;

                a {
                    color: $font-color;
                }

                a:visited {
                    color: #6c6984;
                }

                div.status-icons {
                    @extend .pl-4;
                    @extend .float-right;

                    span.icon {
                        @extend .pl-1;

                        i.fas {
                            color: $primary;
                        }
                    }
                }

                i.fa-clock {
                    color: $danger;
                }

                small {
                    @extend .text-muted;
                }
            }

            h2 {
                @extend .h6;
                margin-bottom: 0;
                text-transform: uppercase;

                &.financers {
                    @include icon(before, $fa-var-handshake);
                }

                &.aid-type {
                    @include icon(before, $fa-var-cog);
                }

                &.subvention-rate {
                    @include icon(before, $fa-var-percent);
                }

                &.recurrence {
                    @include icon(before, $fa-var-history);
                }

                &.deadline {
                    @include icon(before, $fa-var-calendar-alt);
                }
            }

            ul {
                padding: 0;
                list-style: none;
            }

            #aid-type-list {
                li {
                    display: inline;
                }

                li + li::before {
                    content: " | ";
                }
            }

            .eligibility-badge {
                position: absolute;
                text-align: center;
                left: 0;
                right: 0;
                bottom: 1.25rem; // .card-body padding

                span > a {
                    @extend .text-reset;
                }
            }
        }
    }

    section.program {
        border-left: 5px solid $primary;
    }

    div.list-actions {
        &>span {
            @extend .mr-auto;
        }

        div.sorting-menu {
            @extend .mr-3;

            button {
                @extend .btn;
                @extend .btn-primary;
                @extend .btn-outline-light;
                @extend .dropdown-toggle;
            }

            div {
                @extend .dropdown-menu;

                a {
                    @extend .dropdown-item;
                }
            }
        }
    }
}

section#post-list {
    #blog-content,
    #no_result,
    #post {
        @extend .mb-5;
        @extend .px-5;
        @extend .py-4;
        background-color: #fff;
        color: $font-color;
        border-radius: 2rem 0 2rem 2rem;

        h2 {
            @extend .h5;
            @extend .card-title;
            @extend .pb-3;
            text-align: left;

            a {
                color: $font-color;
            }

            &::after {
                content: "";
                color: transparent;
                background-color: #DB1C83;
                display: block;
                width: 6rem;
                height: 0px;
                max-height: 1px;
                padding: 0;
                border: 2px solid #DB1C83;
                border-radius: 4px;
                margin: 0.5rem 0 0 0 !important;

                @include media-breakpoint-up(md) {
                    margin: 0.5rem 0 0 0;
                }
            }
        }

        p {
            @extend .mb-3;
        }

        #search-posts {

            button.filter-btn {
                @extend .btn;
                @extend .btn-primary;
                @extend .mb-2;
                @include icon(before, $fa-var-search);

                @include media-breakpoint-up(md) {
                    margin-bottom: 0rem;
                }
            }
        }
    }

    #no_result {
        p {
            margin-bottom: 0 !important;
            font-weight: bolder;
        }
    }

    #post {
        background-color: #fff;
        display: flex;
        justify-content: space-around;
        align-items: center;
        flex-wrap: wrap;

        @include media-breakpoint-up(md) {
            flex-wrap: nowrap;
        }
    }

    #post > #post-thumbnail {

        margin-bottom: 2rem;

        @include media-breakpoint-up(md) {
            margin-bottom: 0;
        }

        img {
            max-width: 300px;
            max-height: 200px;
        }
    }

    #post > div {

        @extend .mt-2;
        @extend .mx-4;

        h1 {
            margin-bottom: 1rem !important;

            &::after {
                margin: 0.5rem 0 0 0 !important;

                @include media-breakpoint-up(md) {
                    margin: 0.5rem 0 0 0;
                }
            }
        }

        div#more-infos {
            display: flex;
            justify-content: space-between;

            div#show-article {
                display: flex;
                justify-content: flex-end;
                @extend .pt-0;

                .cta-btn {
                    @extend .btn;
                    @extend .btn-primary;
                }
            }
        }
    }
}

section#bundles {
    nav {
        @extend .card;
        @extend .my-3;

        h2 {
            @extend .card-header;
            font-size: 1rem;
        }

        ul {
            @extend .list-group;
            @extend .list-group-flush;

            li {
                @extend .list-group-item;

                a.active {
                    font-weight: bold;
                }
            }
        }
    }
}

#base-edit {
    padding: 0 !important;
    position: relative;
    height: 100%;
    background-color: #ffffff00;
    box-shadow: none !important;
}

div.warning {
    margin-bottom: 0 !important;
}

.actions {
    display: flex;
    flex-wrap: wrap;
    justify-content: space-around;
    @extend .row-cols-1;
    @extend .row-cols-md-3;
    background-color: #fff;
    border-radius: 0.25rem;

    div.sidebar-actions {
        @extend .card;
        box-shadow: none !important;
        @include border-radius(0);

        h3 {
            @extend .h5;
            @extend .card-header;
        }

        &>div {
            font-size: $font-size-small;
            display: flex;
            flex-direction: column;
            justify-content: space-between;
            height: 100%;
            padding: 1rem;
        }

        span.help,
        p.help {
            @extend .text-muted;
        }

        button,
        button.preview-btn {
            @extend .btn;
            @extend .btn-block;
            @extend .btn-primary;
            @extend .mt-3;
        }

        &.action-danger {
            button {
                @extend .btn-danger;

                &:disabled {
                    background-color: #fff;
                    color:#000;
                    border: solid 1px #000;
                }

            }
        }
    }
}

section#aid-edit {
    position: relative;
    @extend .col-md-12;
    margin: 0 !important;
    padding: 0 !important;
    border-radius: 0 0 1.5rem 1.5rem !important;
    box-shadow: 0 1rem 1.2rem -0.4rem rgba(43, 36, 101, 0.9) !important;

    div.form-sidebar {
        display: none;
        @extend .col-md-12;
        @extend .mt-4;
        @extend .py-2;
        position: sticky;
        background-color: $pale-background;
        border-radius: 1.5rem 0 0 0 !important;
        box-shadow: 0 0.5rem 1.7rem rgba(75, 72, 116, 0.41) !important;

        @include media-breakpoint-up(md) {
            display: block;
            position: sticky;
            top: 0;
            z-index: 5;
        }

        & #nav-form {
            display: flex;
            justify-content: space-around;
            align-items: center;
            @extend .p-2;
            font-size: 1rem;
            cursor: pointer;

            & a {
                @extend .text-reset;
                font-weight: bold;
            }

            & a.active {
                color: $contrast-color !important;
            }

            .list-group-item  {
                background-color: inherit;
                border: none;
                text-align: center;

                span.counter {
                    display: inline-block;
                    width: 1.5rem;
                    height: 1.5rem;
                    text-align: center;
                    vertical-align: baseline;
                    border: 2px solid $dark-green;
                    background-color: $dark-green;
                    color: #fff;
                    border-radius: 50%;
                    font-size: 0.85rem;
                    line-height: 1.5;
                    margin-right: 0.2rem;
                }
            }

            .separator {
                @include icon(before, $fa-var-chevron-right);
                color: #fff !important;
                font-size: 1.8rem;
            }

            .list-group-item.active {
                background-color: inherit;

                span.counter {
                    background-color: white;
                    color: $contrast-color !important;
                    border: 2px solid $contrast-color;
                }
            }
        }
    }

    form.main-form {
        @extend .col-md-12;
        @extend .py-3;
        background-color: #fff;
        position: relative;
        border-radius: 0 0 1.5rem 1.5rem !important;

        @include media-breakpoint-up(md) {
            background: rgb(255,255,255);
            background: linear-gradient(90deg, rgba(255,255,255,1) 34%, rgba(249,248,246,1) 34%);
        }

        div.inline-error {
            font-weight: bold;
        }

        > fieldset {
            @extend .col-md-12;
            @extend .mt-5;
            @extend .px-3;

            & > legend {
                position: relative;
                top: 0;
                height: 1.6rem;
                padding: 0;
                margin-bottom: 2rem;
                font-size: 1.5rem;
                color: $contrast-color;
                font-weight: bold;
                background-color: inherit;
            }

            .form-group {
                @extend .row;
                align-items: flex-start;
            }

            .form-group.checkbox {
                padding: 0;

                .part-form {
                    padding-left: 3rem;
                }
            }

            input[type="checkbox" i]:checked {
                filter: invert(36%) sepia(96%) saturate(6090%) hue-rotate(313deg) brightness(88%) contrast(95%);
            }

            .part-form {
                @extend .col-md-8;
                @extend .order-1;
                @extend .order-md-2;

                label {
                    font-weight: bold;
                }

                input + label {
                    font-weight: normal;
                }

                .select2-container .select2-selection--multiple .select2-selection__rendered {
                    white-space: normal;
                }
            }

            @include media-breakpoint-up(md) {
                .btn {
                    margin-left: 36%;
                }

                .part-form {
                    padding-left: 2rem;
                }
            }

            .help-form {
                @extend .col-md-4;
                padding-right: 2rem;
                @extend .order-2;
                @extend .order-md-1;

                .field-help {
                    margin: 0 !important;
                }
            }

            &::after {
                content: "";
                position: absolute;
                left: 50%;
                transform: translateX(-50%);
                bottom: -50px;
                width: 70%;
                text-align: center;
                border-bottom: 2px solid $dark-green;
            }

            .trumbowyg-box {
                z-index:2;
                background-color: #fff;
            }

            .trumbowyg-fullscreen {
                z-index: 9999 !important;
            }
        }

        > fieldset + fieldset {
            margin-top: 8rem !important;
        }

        > fieldset > legend > :target{
            position: absolute;
            top: -100px;
        }

        > fieldset:last-of-type {
            @extend .mb-5;

            &::after{
                display: none;
            }
        }

        p.warning, div.form-actions {
            @extend .mx-4;
        }

        div.inline-error {
            margin-top: .5rem;
        }

        div.errornote {
            @extend .alert;
            @extend .alert-danger;
        }

        button[value='review'] {
            @include icon(before, $fa-var-paper-plane);
        }

        button[value='draft'] {
            @include icon(before, $fa-var-save);
        }

        button[value='save'] {
            @include icon(before, $fa-var-save);
        }

        button[value='_save_as_new'] {
            @include icon(before, $fa-var-copy);
        }
    }
}

div#aid-preview-modal {

    section {
        position: absolute;
        height: 100%;
    }

    div.content {
        padding: 0 0 1rem 0;
        width: 100%;
        height: 100%;
        -webkit-overflow-scrolling: touch;
        overflow-y: scroll;
    }

    iframe {
        width: 100%;
        height: 100%;
        border: none;
    }
}

section#mobile-search {
    form {
        button[type=submit] {
            @extend .btn-lg;
            @extend .btn-block;
        }
    }
}

section#stats {
    @extend .card-deck;

    div.stat {
        @extend .card;
        min-width: 18rem;
        margin-bottom: $card-group-margin * 2;
        color: $dark;

        div.stat-title {
            @extend .card-header;

            h6 {
                margin-bottom: 0;
            }
        }

        div.stat-body {
            @extend .card-body;

            &.number-stat {
                @extend .h1;
                text-align: center;
                margin-bottom: 0;
            }

            th.order-column,
            th.value-column {
                width: 15%;
            }
        }

        &.half-width {
            flex: 45%;
        }
        &.full-width {
            flex: 100%;
        }
    }
}

article#aid {

    ul.categories {
        list-style-type: none;
        padding: 0;
        @extend .lead;

        li {
            display: inline;
        }

        li + li::before {
            content: " / ";
        }
    }

    a#collapse-categories-btn {
        display: inline-block;
        color: $dark-green !important;
        font-weight: 900;
        @extend .mt-1;

        &[aria-expanded="true"] {
            display: none;
        }
    }

    div.deadline-data {
        float: right;
        @extend .ml-3;
        @extend .mb-3;
        @extend .d-none;
        @extend .d-md-block;

        span {
            display: block;
            background-color: $green;
            padding: .3rem 1.5rem;
            border-radius: 2rem 0 2rem 2rem;
            font-size: 2rem;
            color: white;
            font-weight: bold;
            text-align: center;
        }

        p {
            @extend .mt-3;
            text-align: right;
            position: relative;
            @include icon(after, $fa-var-calendar-alt, 2rem);
            padding-right: 2.5rem;
        }

        p::after {
            position: absolute;
            top: .5rem;
            right: 0;
            color: $green;
        }
    }

    .aid-content {
        @extend .row;
        @extend .mt-4;

        overflow-wrap: break-word;
        word-wrap: break-word;
        hyphens: auto;
    }

    .sidebar {
        @extend .col-md-4;
        @extend .mb-3;
    }

    .card {
        @extend .mb-3;

        & > div {
            @extend .card-body;
            padding: 1rem;
            margin-left: 3rem;
            margin-bottom: 0;
        }

        & > div + div {
            padding-top: 0;
        }

        h3 {
            @extend .h6;
            margin-bottom: 0;
        }

        ul {
            list-style-type: none;
            margin: 0;
            padding: 0;
        }

        li + li::before {
            content: "toto";
            color: transparent;
            border-top: 2px solid $font-color;
            display: block;
            width: 3rem;
            height: 0px;
            border-radius: 2px;
            margin-top: .5rem;
            padding-top: .5rem;
        }

        & > div::before {
            color: $contrast-color;
            float: left;
            margin-left: -3rem;
        }

        & > div.local-generic {
            @include icon(before, $fa-var-map-marker-alt, 1.5rem);
            }

        & > div.financers {
            @include icon(before, $fa-var-handshake, 1.5rem);
        }

        & > div.instructors {
            @include icon(before, $fa-var-search, 1.5rem);
        }

        & > div.call-for-project {
            @include icon(before, $fa-var-thumbtack, 1.5rem);
        }

        & > div.aid-type {
            @include icon(before, $fa-var-euro-sign, 1.5rem);
        }

        & > div.subvention-rate {
            @include icon(before, $fa-var-percent, 1.5rem);
        }

        & > div.recurrence {
            @include icon(before, $fa-var-calendar-alt, 1.5rem);
        }

        & > div.calendar-start {
            @include icon(before, $fa-var-calendar-check, 1.5rem);
        }

        & > div.calendar-predeposit {
            @include icon(before, $fa-var-calendar-day, 1.5rem);
        }

        & > div.calendar-deadline {
            @include icon(before, $fa-var-calendar-times, 1.5rem);
        }

        & > div.data-origin {
            @include icon(before, $fa-var-database, 1.5rem);

            dl {
                margin-bottom: 0;
            }
        }

        & > div.aid-entreprise {
            @include icon(before, $fa-var-building, 1.5rem);

            &::before {
                margin-top: 0.5rem;
            }
        }

        & > div.share {
            @include icon(before, $fa-var-share, 1.5rem);

            h3 {
                margin-bottom: 1rem;
            }
        }

        & > div.suggest-modification {
            @include icon(before, $fa-var-pen, 1.5rem);
            hyphens: none;

            &::before {
                margin-top: 0.2rem;
            }

            h3 {
                margin-bottom: 1rem;
            }

            div {
                @extend .pb-3;
            }

            @include media-breakpoint-up(md) {
                div {
                    padding: 0;
                }
            }

            a {
                margin-bottom: 0 !important;
            }
        }
    }

    #share-btn {
        @extend .btn;
        @extend .btn-primary;
        @include icon(before, $fa-var-share);
    }

    .aid-details {
        @extend .col-md-8;

        h2 {
            background-color: $pale-background;
            border-radius: 0 2rem 2rem 2rem;
            padding: .5rem 1rem;
        }

        * + h2 {
            @extend .mt-4;
        }

        div.fake-collapse {
            max-height: 100px;
            overflow-y: hidden;
            opacity: 0.1;
        }

        a#fit_project_btn[href^="http"]::after {
            display: none;
        }

        a#fit_project_btn {
            position: fixed;
            top: 50%;
            right: 0;
            z-index: 999;
            transform: rotate(270deg);
            transform-origin: right bottom;
            display: inline-block;
            text-align: center;
            padding: 0.375rem 0.7rem;
            border: 2px solid $contrast-color;
            border-radius: 1rem 1rem 0 0;
            color: #fff !important;
            background-color: $contrast-color;
            font-weight: bold;
            font-size: 1rem;
            line-height: 1.5;
            transition: color 0.15s ease-in-out, background-color 0.15s ease-in-out, border-color 0.15s ease-in-out, box-shadow 0.15s ease-in-out;
            text-decoration: none;
            animation: climb linear 1s;

            @include icon(before, $fa-var-check);

            &::before {
                color: $dark-green;
            }
        }

        @keyframes climb {
            0% {
                transform:  translate(0px,200px)  rotate(270deg) ;
              }
              100% {
                transform:  translate(0px, 0px)  rotate(270deg) ;
              }
        }

        button.cta-btn {
            @extend .btn;
            @extend .btn-primary;
            display: block;
            // margin: 3rem auto 0 auto;
            @include icon(before, $fa-var-arrow-down);
        }

        div#localAidsLinks {
            overflow-y: scroll;
            max-height: 13rem;
            background-color: #d9f0ec;
            padding: 1rem;
        }
    }

    div.aid-actions {
        @extend .mb-3;

        button,
        a {
            @extend .btn;
            @extend .btn-light;

            &.report-error {
                @include icon(before, $fa-var-bullhorn);
            }

            &.bundle {
                @include icon(before, $fa-var-bars);
            }
        }
    }

    div.aid-data {
        @extend .card;

        h2 {
            @extend .card-body;
        }

        ul {
            @extend .list-group;
            @extend .list-group-flush;

            li {
                @extend .list-group-item;
            }
        }
    }
}

#match-project-modal {
    .info {
        p:last-of-type {
            text-align: center;
        }
    }

    #project-name {
        text-transform: uppercase;
    }

    footer {
        justify-content: center;

        button {
            padding: 0.5rem 4rem;
        }
    }
}

div#error-report-modal {
    p.center {
        a {
            @include icon(before, $fa-var-envelope);
        }
    }
}

div#bundle-modal {
    form {
        div.single-input {
            @extend .custom-control;
            @extend .custom-checkbox;

            label {
                @extend .custom-control-label;
            }

            input {
                @extend .custom-control-input;
            }
        }

        button#bundle-btn {
            @extend .btn-block;
            @extend .btn-primary;
        }
    }
}

div#share-modal {
    h2 {
        @extend .h5;
    }

    form {
        @extend .mb-3;

        button {
            @extend .btn;
            @extend .btn-primary;
            @extend .btn-block;
        }
    }

    .share-target {
        @extend .row;
        @extend .mx-2;
        @extend .mt-2;
        @extend .mb-4;

        & > div {
            display: flex;
            flex-direction: column;
            justify-content: center;
            align-items: center;

            & a {
                @extend .py-2;
            }

            & a > img{
                transition: transform 0.5s;
                max-width: 50px;
            }

            & a > img:hover{
                transform: scale(1.2);
            }

            & p {
                font-size: $font-size-small;
            }
        }
    }
}

section#login-form {
    @extend .py-5;
}

section#register-form {
    @extend .py-5;
}

section#profile-form {
    h1 {
        @extend .mb-4;
    }
}

section#tags {
    div.tag {
        @extend .col-sm-6;
        @extend .col-md-4;
        @extend .col-lg-3;
    }
}

section#bookmarks {
    div.bookmark {
        @extend .card;
        @extend .shadow-sm;
        @extend .rounded;
        @extend .mb-3;

        &>div {
            @extend .card-body;
            position: relative;

            h2 {
                @extend .card-title;
                @extend .h3;
            }

            a {
                @extend .btn;
                @extend .btn-primary;
            }

            form.update-form {
                position: absolute;
                top: $card-spacer-x;
                right: $card-spacer-x;
                @extend .form-inline;

                div.alert-fields {
                    display: flex;
                    align-items: center;

                    div.alert_checkbox {
                        @extend .custom-control;
                        @extend .custom-switch;
                        @extend .mr-2;

                        input {
                            @extend .custom-control-input;
                        }

                        label {
                            @extend .custom-control-label;
                            white-space: nowrap;
                        }
                    }
                }

                button {
                    @extend .ml-2;
                }
            }


            form.delete-form {
                float: right;

                button {
                    @extend .btn-danger;
                    @include icon(before, $fa-var-exclamation-circle);
                }
            }
        }
    }
}

section#amend-ui {
    h1 {

        small {
            @extend .text-muted;
        }
    }

    nav {
        @extend .mb-3;
        a + a {
            @extend .ml-3;
        }
    }

    .field-diff {
        @extend .mb-3;

        .diff-line {
            margin: 0;
            @extend .py-1;
            display: inline;

            &.add {
                background-color: #cdffd8;
            }

            &.rm {
                background-color: #ffdce0;
            }

            &.context {
                background-color: $gray-100;
                user-select: none;
            }

            &.common {
                background-color: #dbedff;
            }

            span.prefix {
                user-select: none;
            }
        }
    }
}

article#draft-list {
    div.info {
        span.counter {
            @extend .badge;
            @extend .badge-pill;
            @extend .badge-light;
            font-size: $font-size-base;
        }
    }

    .form-container {
        margin-bottom: 1rem;

        select {
            @extend .custom-select;
            @extend .ml-2;
            @extend .mr-3;
            display: inline-block;
            width: inherit;
            border-radius: 0 1rem 1rem 1rem;
        }
        button.filter-btn {
            @extend .btn;
            @extend .btn-primary;
            @extend .ml-3;
            @include icon(before, $fa-var-search);
        }
    }

    .table-help {
        @extend .float-right;
        @extend .text-muted;
    }

    table {
        th,
        td.nowrap-cell {
            white-space: nowrap;
        }
    }
}

div#alert-search-modal {
    div.search-meta {
        max-height: 200px;
        overflow-y: scroll;
    }
}

div#save-alert-block {
    @extend .w-100;
    @extend .mx-1;
    @extend .my-3;
    @extend .p-4;
    background-color: white;
    color: $font-color;
    border-radius: 1rem 0 1rem 1rem;
    box-shadow: $box-shadow-sm;
    text-align: center;
    display: block;

    & div {
        display: flex;
        justify-content: center;

        @include media-breakpoint-up(md) {
            justify-content: flex-end;
        }
    }

    & div > a {
        @extend .save-alert-btn;
        width: 15em;
    }
}

div#alert-modal {
    form {
        width: 100%;
    }
}

span.softmaxlength-counter {
    @extend .small;
    @extend .ml-1;

    &.out-of-range {
        @extend .text-danger;
    }
}


div#search-steps {
    p.steps {
        text-align: center;
        margin-bottom: 5rem;
        line-height: 3;

        span.step {
            white-space: nowrap;
        }

        span.counter {
            display: inline-block;
            width: 1.5rem;
            height: 1.5rem;
            text-align: center;
            vertical-align: baseline;
            border: 1px solid white;
            border-radius: 50%;
            font-size: 0.85rem;
            line-height: 1.5;
        }

        span.counter.active {
            background-color: white;
            color: $dark;
        }

        .step:not(:last-of-type)::after {
            content: "";
            display: inline-block;
            width: 2rem;
            height: .4rem;
            border-top: 1px solid white;
            padding: 0 .25rem;
            vertical-align: baseline;
        }

    }

    h1 {
        @extend .mb-5;
        @extend .h2;
    }

    h2 {
        @extend .h4;
    }

    h3 {
        @extend .h5;
    }

    form {
        margin-bottom: 3rem;

        div.form-group {
            margin-bottom: 3rem;
        }

        div.custom-control {
            margin-bottom: .5rem;
        }

        button[type=submit] {
            display: inline-block;
            margin-right: 1rem;
        }

        div.navigation-links {
            display: inline-block;
            margin-top: 1.5rem;

            a {
                color: white;
                margin-right: 1rem;
                opacity: 0.85;
            }
        }

        div.form-group > label {
            display: none;
        }
    }

    form#audience {

        div#form-group-targeted_audiences {
            & > div {
                @extend .mb-5;
            }

            h2 {
                display: inline-block;
                vertical-align: baseline;
                @extend .h5;
                @extend .mr-3;
                font-family: $font-family-base;
            }

            div.buttons {
                display: inline-block;
                vertical-align: baseline;
            }

            button[type=submit] {
                @extend .btn-light;
                @extend .mb-3;
                text-transform: uppercase;
                vertical-align: baseline;
                color: $dark;
                font-weight: bold;
                @extend .px-3;
                @extend .mr-3;
                font-family: $font-family-sans-serif;
            }
        }
    }

    form#perimeter,
    form#projects {

        div.form-group,
        button,
        div.navigation-links {
            margin-bottom: 1rem;
            margin-top: 1rem;
        }

        div#form-group-perimeter,
        div#form-group-projects {
            width: 30rem;
            max-width: 100%;
            display: inline-block;
            margin-right: .5rem;
        }

        div#form-group-perimeter {
            vertical-align: bottom;
        }

        div#form-group-projects {
            vertical-align: top;
        }

        button[type=submit] {
            border-radius: 0 1.5rem 1.5rem 0;
            @extend .px-5;
            @include icon(before, $fa-var-search);
        }
    }

    form#categories {
        div.custom-control + h3 {
            @extend .mt-4;
        }
    }
}

#before-project-modal{
    height: 80vh;
}

.fake_results_bg{
    background-image: url('../img/fake_results.png') !important;
}

#project-modal {
    display: block !important;
    overflow-x: hidden;
    overflow-y: auto;

    header > h1 {
        margin-bottom: 1rem !important;
    }

    div.content form {
        margin-bottom: 1rem !important;
    }

    div.warning {
        margin-bottom: 1rem !important;
    }

    .navigation-links {

        a {
            color: $font-color !important;
        }

        a:first-of-type {
            @extend .mr-4;
        }
    }
}

#project_message_box {

    & > div:first-of-type {
        @extend .mb-5;
    }
}

#projects {
    .form-group {
        @extend .mb-4;
    }
}

#other_project_box {

    display: flex;
    flex-wrap: wrap;
<<<<<<< HEAD
    font-weight: bold;
    align-items: center;
    justify-content: center;
    background-color: #d9f0ec;
=======
    align-items: center;
    @extend .mb-4;
    @extend .px-5;
>>>>>>> d46a6b9f
    @extend .py-4;
    border-radius: 10px;

    p {
        padding: 0 1rem;
    }

    @include media-breakpoint-up(md) {
        p {
            margin-bottom: 0 !important;
            padding: 0;
        }

        .btn {
            margin-left: 2rem;
        }
    }
}

#suggested_project_box {
    border: solid 2px #fff;
    border-radius: 10px;
    background-color: #fff;
    color: $font-color;
    @extend .mb-3;
    @extend .px-5;
    @extend .py-4;

    .content {
        @extend .mt-4;
    }

    .form-group {
        @extend .mb-0;
    }

    .field-help {
        font-size: $font-size-small;
    }

    label {
        display: block !important;
    }

    .warning {

        @extend .my-3;

        p {
            @extend .mb-0;
        }
    }

    textarea {
        height: 6rem;
    }
}

#suggested_project_box + .navigation-links {
    a {
        color: #fff !important;
    }

    a:first-of-type {
        @extend .mr-3;
    }
}

#suggested_project {
    @extend .m-2;

    input, p {
        @extend .mb-4;
    }

    button {
        width: 100%;
        margin-top: 1rem;
    }
}

#suggest-project-btn, #display-results-btn {
    @extend .btn;
    @extend .btn-primary;
}

#backer-title > div {
    @extend .row;

    & div:first-of-type {
        @extend .col-md-8;
    }

    & div:last-of-type {
        @extend .col-md-4;
    }

    img {
        max-height: $height-img-base;
        max-width: 300px;
        display: block;
        margin: auto;
    }
}

#backer-content,
#program-content,
#post-content {

    @extend .px-5;
    @extend .mb-5;
    @extend .mt-4;
    line-height: 1.6;

    h2 {
        background-color: $pale-background;
        border-radius: 0 2rem 2rem 2rem;
        padding: .5rem 1rem;
        @extend .my-4;
    }

    #program-logo img {
        max-height: $height-img-base;
        @extend .pr-4;
    }

    #post-title {
        display: flex;
        justify-content: space-between;
        align-items: center;
        flex-wrap: wrap;
        margin-bottom: 1rem;

        @include media-breakpoint-up(md) {
            margin-bottom: 2rem;
        }
    }

    #related-articles {
        @extend .my-5;
        font-weight: bolder;
    }
}

.post_categorie {
    @include icon(before, $fa-var-tags);
    font-weight: bolder;
    font-size: 1rem;
    margin-top: 0.5rem;

    @include media-breakpoint-up(md) {
        margin-top: 0rem;
        margin-bottom: 2rem;
    }

    &::before {
        color: $contrast-color;
    }
}

ul.backer-categories {
    padding: 0;
    list-style-type: none;

    li.theme {
        text-transform: uppercase;
        @extend .py-2;
    }

    ul {
        padding: 0;
        text-transform: none;

        li {
            display: inline;
        }

        li + li:before {
            content: " + ";
        }
    }
}

ul.aid-categories {
    padding: 0;
    margin-bottom: 0;
    list-style-type: none;

    li.theme {
        text-transform: uppercase;
    }

    ul {
        display: inline;
        padding: 0;
        text-transform: none;

        &:before {
            content: " > ";
        }

        li {
            display: inline;
        }

        li + li:before {
            content: " + ";
        }
    }
}

#carouselControls {
    @extend .card;

    & > a[href^="http"]::after {
        display: none;
    }

    & ol {

        li {
            background-color: $pale-purple;
        }

        li + li::before {
            display: none !important;
        }
    }

    .carousel-inner {
        text-align: center;
        margin-left: 0 !important;
    }

    .carousel-item {
        @extend .mt-2;
        @extend .mb-4;

        & > a {
            height: 140px;
            position: relative;
        }

        & > a > img {
            position: absolute;
            left: 50%;
            top: 50%;
            transform: translate(-50%, -50%);
            max-height: 140px;
            max-width: 225px;
            padding: 0.5rem;
            filter: saturate(140%);

            @include media-breakpoint-up(md) {
                max-width: 160px;
            }

            @include media-breakpoint-up(lg) {
                max-width: 225px;
            }
        }

        & > a > img:hover {
            filter: grayscale(20%);
        }
    }
}<|MERGE_RESOLUTION|>--- conflicted
+++ resolved
@@ -1974,16 +1974,10 @@
 
     display: flex;
     flex-wrap: wrap;
-<<<<<<< HEAD
     font-weight: bold;
     align-items: center;
     justify-content: center;
     background-color: #d9f0ec;
-=======
-    align-items: center;
-    @extend .mb-4;
-    @extend .px-5;
->>>>>>> d46a6b9f
     @extend .py-4;
     border-radius: 10px;
 
