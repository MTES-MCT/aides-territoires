from django.views.generic import DetailView
from django.http import Http404, HttpResponsePermanentRedirect
from pages.models import Page


class PageView(DetailView):
    context_object_name = "page"
    template_name = "pages/detail.html"
<<<<<<< HEAD
=======

    def get(self, request, *args, **kwargs):
        url = self.kwargs.get("url")
        if not url.endswith("/"):
            return HttpResponsePermanentRedirect(url + "/")
        return super().get(request, *args, **kwargs)
>>>>>>> e38666c6

    def get_object(self):
        url = self.kwargs.get("url")
        if not url.startswith("/"):
            url = "/" + url

        try:
            page = Page.objects.get(url=url)
        except Page.DoesNotExist:
            raise Http404("No page found")

        return page<|MERGE_RESOLUTION|>--- conflicted
+++ resolved
@@ -6,15 +6,12 @@
 class PageView(DetailView):
     context_object_name = "page"
     template_name = "pages/detail.html"
-<<<<<<< HEAD
-=======
 
     def get(self, request, *args, **kwargs):
         url = self.kwargs.get("url")
         if not url.endswith("/"):
             return HttpResponsePermanentRedirect(url + "/")
         return super().get(request, *args, **kwargs)
->>>>>>> e38666c6
 
     def get_object(self):
         url = self.kwargs.get("url")
