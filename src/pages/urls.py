from django.urls import path
from pages.views import PageView


urlpatterns = [
<<<<<<< HEAD
    path("<path:url>/", PageView.as_view(), name="page_view"),
=======
    path("<path:url>", PageView.as_view(), name="page_view"),
>>>>>>> e38666c6
]<|MERGE_RESOLUTION|>--- conflicted
+++ resolved
@@ -3,9 +3,5 @@
 
 
 urlpatterns = [
-<<<<<<< HEAD
-    path("<path:url>/", PageView.as_view(), name="page_view"),
-=======
     path("<path:url>", PageView.as_view(), name="page_view"),
->>>>>>> e38666c6
 ]