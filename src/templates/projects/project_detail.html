--- conflicted
+++ resolved
@@ -146,13 +146,8 @@
                         {% else %}
                         <tbody>
                             <tr>
-<<<<<<< HEAD
                                 <td colspan="6" class="fr-text at-centered-important">
                                     Vous n’avez ajouté aucune aide à ce projet pour l’instant
-=======
-                                <td colspan="6" class="fr-text">
-                                    <center>Vous n’avez ajouté aucune aide à ce projet pour l’instant</center>
->>>>>>> 185cd828
                                 </td>
                             </tr>
                         </tbody>
