--- conflicted
+++ resolved
@@ -312,16 +312,4 @@
         justify-content: space-between;
         align-items: flex-end;
     }
-<<<<<<< HEAD
-=======
-
-    a#publish-new-aids-btn {
-        top: auto;
-        transform: rotate(0deg);
-        margin-right: 0.5rem;
-        margin-top: 3rem;
-        border-radius: 1rem 0 1rem 1rem;
-    }
->>>>>>> 27c1bb36
-}
 </style>