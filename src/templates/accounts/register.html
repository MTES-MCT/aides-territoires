{% extends '_base.html' %}
{% load i18n %}

{% block extraclasses %}light{% endblock %}

{% block sectionid %}register-form{% endblock %}

{% block extratitle %}{{ _('Register') }}{% endblock %}

{% block content %}
<div class="fr-container fr-my-5w">
    <div class="fr-grid-row fr-grid-row--center">
        <div class="fr-col-md-8">

            <h1 class="fr-mb-5w">Créer un compte pour diffuser vos aides</h1>

            <div class="warning fr-background-alt-pink fr-p-3w fr-mb-3w">
                <p class="fr-mb-2w">
                    <span class="fr-fi-error-warning-line" aria-hidden="true"></span>
                    Les contributeurs sont les acteurs qui référencent les aides et non ceux qui les reçoivent.
                </p>
                {% url 'search_step_audience' as search_url %}
                <p class="fr-mb-0">
                    <span class="fr-fi-search-line" aria-hidden="true"></span>
                    Si vous souhaitez bénéficier des aides financières et en ingénierie des porteurs, 
                    <a href="{{ search_url }}"> 
                        utilisez notre recherche.
                    </a>
                </p>
            </div>

            <p class="warning fr-background-alt-pink fr-p-3w fr-mb-0">
                <span class="fr-fi-user-line" aria-hidden="true"></span>
                {% url 'login' as login_url %}
                {% blocktrans trimmed %}
                Do you already have an account?
                <a href="{{ login_url }}">Proceed to the login form.</a>
            {% endblocktrans %}</p>

            <form method="post" action="" novalidate class="fr-mt-5w">
                {% csrf_token %}
                {{ form.media }}

                {% include '_form_header.html' with form=form %}

<<<<<<< HEAD
                <fieldset>
                    <legend>{{ _('Personal data') }}</legend>
                    {% include '_field_snippet.html' with field=form.first_name %}
                    {% include '_field_snippet.html' with field=form.last_name %}
                    {% include '_field_snippet.html' with field=form.email %}
                    {% include '_field_snippet.html' with field=form.password1 %}
                    {% include '_field_snippet.html' with field=form.password2 %}
                </fieldset>

                <fieldset>
                    <legend>{{ _('Professional data') }}</legend>
                    {% include '_field_snippet.html' with field=form.organization %}
                    {% include '_field_snippet.html' with field=form.role %}
                    {% include '_field_snippet.html' with field=form.contact_phone %}
                </fieldset>
=======
        <fieldset>
            <legend>Informations personnelles</legend>
            {% include '_field_snippet.html' with field=form.first_name %}
            {% include '_field_snippet.html' with field=form.last_name %}
            {% include '_field_snippet.html' with field=form.email %}
            {% include '_field_snippet.html' with field=form.password1 %}
            {% include '_field_snippet.html' with field=form.password2 %}
        </fieldset>

        <fieldset>
            <legend>Informations professionnelles</legend>
            {% include '_field_snippet.html' with field=form.organization %}
            {% include '_field_snippet.html' with field=form.role %}
            {% include '_field_snippet.html' with field=form.contact_phone %}
        </fieldset>
>>>>>>> bf49fb4e

                {% url 'legal_mentions' as legal_mentions_url %}
                <p class="info fr-background-alt-pink fr-p-3w fr-mt-5w">
                    <span class="fr-fi-checkbox-circle-line" aria-hidden="true"></span>
                    {% blocktrans trimmed %}
                    By registering an account, you acknowledge that your data will be
                    processed <a href="{{ legal_mentions_url }}" target="_blank">
                    according to our privacy policy</a>.
                {% endblocktrans %}
                </p>
                <button type="submit" class="fr-btn fr-mb-5w">Créer un nouveau compte</button>
            </form>

            <p class="warning fr-background-alt-pink fr-p-3w">
                <span class="fas fa-bug"></span>
                {% blocktrans trimmed %}
                Do you have a problem to register?
                <a href="mailto:aides-territoires@beta.gouv.fr">Please contact us.</a>
            {% endblocktrans %}</p>
        </div>
    </div>
</div>
{% endblock %}<|MERGE_RESOLUTION|>--- conflicted
+++ resolved
@@ -43,9 +43,8 @@
 
                 {% include '_form_header.html' with form=form %}
 
-<<<<<<< HEAD
                 <fieldset>
-                    <legend>{{ _('Personal data') }}</legend>
+                    <legend>Informations personnelles</legend>
                     {% include '_field_snippet.html' with field=form.first_name %}
                     {% include '_field_snippet.html' with field=form.last_name %}
                     {% include '_field_snippet.html' with field=form.email %}
@@ -54,28 +53,11 @@
                 </fieldset>
 
                 <fieldset>
-                    <legend>{{ _('Professional data') }}</legend>
+                    <legend>Informations professionnelles</legend>
                     {% include '_field_snippet.html' with field=form.organization %}
                     {% include '_field_snippet.html' with field=form.role %}
                     {% include '_field_snippet.html' with field=form.contact_phone %}
                 </fieldset>
-=======
-        <fieldset>
-            <legend>Informations personnelles</legend>
-            {% include '_field_snippet.html' with field=form.first_name %}
-            {% include '_field_snippet.html' with field=form.last_name %}
-            {% include '_field_snippet.html' with field=form.email %}
-            {% include '_field_snippet.html' with field=form.password1 %}
-            {% include '_field_snippet.html' with field=form.password2 %}
-        </fieldset>
-
-        <fieldset>
-            <legend>Informations professionnelles</legend>
-            {% include '_field_snippet.html' with field=form.organization %}
-            {% include '_field_snippet.html' with field=form.role %}
-            {% include '_field_snippet.html' with field=form.contact_phone %}
-        </fieldset>
->>>>>>> bf49fb4e
 
                 {% url 'legal_mentions' as legal_mentions_url %}
                 <p class="info fr-background-alt-pink fr-p-3w fr-mt-5w">
