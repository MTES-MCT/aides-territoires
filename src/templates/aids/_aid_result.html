--- conflicted
+++ resolved
@@ -32,30 +32,20 @@
         {% endif %}
 
         {% if aid.is_financial or aid.is_technical %}
-<<<<<<< HEAD
             <p class="fr-mb-1w fr-mt-3w fr-uppercase">
                 <i class="ri-settings-5-fill ri-xl fr-color--blue fr-icon-align--sub fr-mr-1w"></i>
-                <strong class="aid-type">{{ _('Aid type') }}</strong>
+                <strong class="aid-type">Nature de l'aide</strong>
             </p>
             <ul id="aid-type-list" class="fr-p-0">
                 {% if aid.is_financial %}
                 <li class="fr-list__none">
-                    {{ _('Financial aid') }}
+                    Aide financière
                 </li>   
                 {% endif %}
                 {% if aid.is_technical %}
                 <li class="fr-list__none">
-                    {{ _('Engineering aid') }}
+                    Aide en ingénierie
                 </li>
-=======
-            <h2 class="aid-type">Nature de l'aide</h2>
-            <ul id="aid-type-list">
-                {% if aid.is_financial %}
-                    <li>Aide financière</li>   
-                {% endif %}
-                {% if aid.is_technical %}
-                    <li>Aide en ingénierie</li>
->>>>>>> bf49fb4e
                 {% endif %}
             </ul>
         {% endif %}
