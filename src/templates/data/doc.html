--- conflicted
+++ resolved
@@ -3,7 +3,6 @@
 {% block extratitle %}API et réutilisation des données{% endblock %}
 
 {% block breadcrumbs %}
-<<<<<<< HEAD
 <div class="fr-container">
     <nav role="navigation" class="fr-breadcrumb" aria-label="vous êtes ici :">
         <button class="fr-breadcrumb__button" aria-expanded="false" aria-controls="breadcrumb-1">Voir le fil d’Ariane</button>
@@ -75,7 +74,7 @@
                     sur le site est accessible à cette adresse.</a>
                 </li>
                 <li>
-                    <a href="{% url 'schema-swagger-ui' %}?version={{ api_version }}">Documentation de l'API.</a>
+                    <a href="{% url 'swagger-ui' %}?version={{ api_version }}">Documentation de l'API.</a>
                 </li>
             </ul>
             
@@ -99,89 +98,5 @@
             via le lien se trouvant dans le pied de page.</p>            
         </div>
     </div>
-=======
-<nav aria-label="breadcrumb">
-    <ol class="breadcrumb">
-        <li><a href="{% url 'home' %}">Accueil</a></li>
-        <li class="active" aria-current="page">API et réutilisation des données</li>
-    </ol>
-</nav>
-{% endblock %}
-
-{% block content %}
-<article>
-<h1>API et réutilisation des données</h1>
-
-<h2>Introduction</h2>
-
-<p>Cette page est consacrée à la réutilisation, par des organismes partenaires,
-des données présentes sur l'API Aides-territoires.</p>
-
-<p><i>Si vous cherchez plutôt à intégrer vos données, afin qu'elle soient publiées
-sur le site d'Aides-territoires, vous pouvez consulter la page : 
-<a href="https://github.com/MTES-MCT/aides-territoires/wiki/Comment-publier-vos-donn%C3%A9es-pour-une-reprise-sur-Aides-territoires">
-    Comment publier vos données pour une reprise sur Aides territoires.
-</a>
-</i></p>
-
-<h2>Avertissement</h2>
-
-<p>Vous <a href="{% url 'legal_mentions' %}">
-utilisez cette API en accord avec nos conditions d'utilisation</a>.</p>
-
-<h2>Licence</h2>
-
-<p>Les données présentes sur le site Aides-territoires sont placées sous
-« Licence Ouverte v2.0 » d'Etalab.</p>
-
-<p>Une description de la licence peut être <a href="https://www.etalab.gouv.fr/licence-ouverte-open-licence">
-trouvée sur le site d'Etalab</a>, tandis que le <a href="https://github.com/etalab/licence-ouverte/blob/master/LO.md">
-texte de la licence elle-même est disponible sur Github</a>.</p>
-
-<p>Voici un résumé non exhaustif et sans validité juridique du contenu de la licence :</p>
-
-<p>Le « réutilisateur » est libre de réutiliser les données :</p>
-<ul>
-    <li>de les communiquer, les reproduire, les copier ;</li>
-    <li>de les adapter, les modifier, les extraire et les transformer, notamment pour créer des « Informations dérivées » ;</li>
-    <li>de les diffuser, les redistribuer, les publier et les transmettre, de les
-    exploiter à titre commercial, par exemple en les combinant avec d'autres informations, ou en les incluant dans votre propre produit ou application.</li>
-</ul>
-
-<p><strong>Sous réserve</strong> de mentionner la paternité de l'information
-en incluant un lien vers le site d'Aides-territoires et en indiquant la date de
-la dernière mise à jour de l'information réutilisée.</p>
-
-<h2>API</h2>
-
-<ul>
-    <li>
-        <a href="{% url 'aids-list' %}?version={{ api_version }}">API REST : La liste de toutes les aides actives présentes
-        sur le site est accessible à cette adresse.</a>
-    </li>
-    <li>
-        <a href="{% url 'swagger-ui' %}?version={{ api_version }}">Documentation de l'API.</a>
-    </li>
-</ul>
-
-<h2>Versionnement</h2>
-
-<p>Le site Aides-territoires étant en construction active, il est possible que
-des changements soient apportés au fonctionnement de l'API.</p>
-
-<p>Pour éviter qu'une modification du format des données ne casse votre application,
-nous vous recommandons de spécifier le paramètre <code>version</code>.</p>
-
-<p>
-<pre>https://aides-territoires.beta.gouv.fr{% url 'aids-list' %}?version={{ api_version }}</pre>
-</p>
-
-<p>La version actuelle de l'API est : « {{ api_version }} ».</p>
-
-<h2>Signaler un problème</h2>
-
-<p>Pour poser une question ou signaler un problème, vous pouvez nous contacter
-via le lien se trouvant dans le pied de page.</p>
->>>>>>> bf49fb4e
 <article>
 {% endblock %}