--- conflicted
+++ resolved
@@ -125,15 +125,8 @@
     return Perimeter.objects.filter(code__in=city_codes_list).filter(
         scale=Perimeter.SCALES.commune
     )
-<<<<<<< HEAD
-=======
-
->>>>>>> b622d30d
-
-def query_epcis_from_list(epci_list: list, data_type: str = "names"):
-    qs = Perimeter.objects.filter(scale=Perimeter.SCALES.epci)
-
-<<<<<<< HEAD
+ 
+ 
 def query_epcis_from_list(epci_list: list, data_type: str = "names"):
     qs = Perimeter.objects.filter(scale=Perimeter.SCALES.epci)
 
@@ -144,16 +137,7 @@
 
     return qs
 
-=======
-    if data_type == "names":
-        qs = qs.filter(name__in=epci_list)
-    elif data_type == "codes":
-        qs = qs.filter(code__in=epci_list)
-
-    return qs
-
->>>>>>> b622d30d
-
+  
 def attach_epci_perimeters(
     adhoc: Perimeter, epci_list: list, user: User, data_type: str
 ) -> dict:
