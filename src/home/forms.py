from django import forms


class ContactForm(forms.Form):
    """Contact form."""

    SUBJECT_CHOICES = (
        (None, '----'),
        ('contact_add', "Je veux en savoir plus sur l'ajout de mes aides sur la plateforme"),
        ('contact_com', 'Je souhaite communiquer sur Aides-territoires'),
<<<<<<< HEAD
        ('contact_question', "J'ai une question par rapport à une aide ou mon projet"),
        ('contact_blog', "J’ai une question concernant le blog"),
=======
        ('contact_question', "J’ai une question sur mon compte utilisateur"),
>>>>>>> cd1ddd9f
        ('contact_api', 'Je souhaite utiliser les données d’Aides-territoires / API'),
        ('contact_tech', "J'ai un problème technique sur le site"),
        ('contact_other', 'Autres')
    )

    first_name = forms.CharField(
        label='Votre prénom',
        widget=forms.TextInput(attrs={'autofocus': 'autofocus'}),
        required=False)
    last_name = forms.CharField(
        label='Votre nom',
        required=False)
    email = forms.EmailField(
        label='Votre adresse e-mail',
        required=True)
    phone = forms.CharField(
        label='Votre numéro de téléphone',
        max_length=16,
        required=False)
    organization_and_role = forms.CharField(
        label='Votre structure et fonction',
        widget=forms.TextInput(
            attrs={'placeholder': 'Exemple: Mairie de Château-Thierry / Chargé de mission habitat'}),  # noqa
        required=False)

    subject = forms.ChoiceField(
        label='Sujet',
        choices=SUBJECT_CHOICES,
        required=True)

    message = forms.CharField(
        label='Votre question ou message',
        widget=forms.Textarea,
        required=True)<|MERGE_RESOLUTION|>--- conflicted
+++ resolved
@@ -8,12 +8,8 @@
         (None, '----'),
         ('contact_add', "Je veux en savoir plus sur l'ajout de mes aides sur la plateforme"),
         ('contact_com', 'Je souhaite communiquer sur Aides-territoires'),
-<<<<<<< HEAD
-        ('contact_question', "J'ai une question par rapport à une aide ou mon projet"),
+        ('contact_question', "J’ai une question sur mon compte utilisateur"),
         ('contact_blog', "J’ai une question concernant le blog"),
-=======
-        ('contact_question', "J’ai une question sur mon compte utilisateur"),
->>>>>>> cd1ddd9f
         ('contact_api', 'Je souhaite utiliser les données d’Aides-territoires / API'),
         ('contact_tech', "J'ai un problème technique sur le site"),
         ('contact_other', 'Autres')
