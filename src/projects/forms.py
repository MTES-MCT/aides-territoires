from django import forms

<<<<<<< HEAD
from dsfr.forms import DsfrBaseForm
=======
>>>>>>> 185cd828
from core.forms import RichTextField

from projects.models import Project
from organizations.models import Organization


class ProjectCreateForm(forms.ModelForm, DsfrBaseForm):
    """allow user to create project."""

    name = forms.CharField(label="Nom de votre projet", required=True)
    description = RichTextField(
        label="Description du projet",
        required=False,
        widget=forms.Textarea(
            attrs={"placeholder": "Entrez ici la description de votre projet"}
        ),
    )
    organizations = forms.ModelMultipleChoiceField(
        label="Créateur du projet", queryset=Organization.objects.all(), required=False
    )
    due_date = forms.DateTimeField(
<<<<<<< HEAD
        label="Date d’échéance",
=======
        label="Date d'échéance",
>>>>>>> 185cd828
        help_text="Si votre projet doit sortir avant une certaine date, indiquez-la ici",
        required=False,
        widget=forms.TextInput(attrs={"type": "date", "placeholder": "jj/mm/aaaa"}),
    )

    class Meta:
        model = Project
        fields = ["name", "description", "organizations", "due_date"]


class ProjectUpdateForm(forms.ModelForm, DsfrBaseForm):

    name = forms.CharField(label="Nom du projet", max_length=256, required=True)
    description = RichTextField(
        label="Description du projet",
        required=False,
        widget=forms.Textarea(
            attrs={"placeholder": "Entrez ici la description de votre projet"}
        ),
    )
    due_date = (
        forms.DateField(
<<<<<<< HEAD
            label="Date d’échéance du projet",
=======
            label="Date d'échéance du projet",
>>>>>>> 185cd828
        ),
    )

    class Meta:
        model = Project
<<<<<<< HEAD
        fields = ["name", "description", "due_date"]
=======
        fields = [
            "name",
            "description",
            "due_date",
        ]
>>>>>>> 185cd828
        widgets = {
            "due_date": forms.TextInput(
                attrs={"type": "date", "placeholder": "jj/mm/aaaa"}
            ),
<<<<<<< HEAD
        }
=======
        }


class ProjectExportForm(forms.ModelForm):
    """Form used to export a project."""

    CHOICES = [
        ("csv", "Fichier CSV"),
        ("xlsx", "Tableur Excel"),
    ]
    # ("pdf", "Document PDF"),

    format = forms.ChoiceField(choices=CHOICES, widget=forms.RadioSelect, label="")

    class Meta:
        model = Project
        fields = ["format"]
>>>>>>> 185cd828
<|MERGE_RESOLUTION|>--- conflicted
+++ resolved
@@ -1,9 +1,6 @@
 from django import forms
 
-<<<<<<< HEAD
 from dsfr.forms import DsfrBaseForm
-=======
->>>>>>> 185cd828
 from core.forms import RichTextField
 
 from projects.models import Project
@@ -25,11 +22,7 @@
         label="Créateur du projet", queryset=Organization.objects.all(), required=False
     )
     due_date = forms.DateTimeField(
-<<<<<<< HEAD
         label="Date d’échéance",
-=======
-        label="Date d'échéance",
->>>>>>> 185cd828
         help_text="Si votre projet doit sortir avant une certaine date, indiquez-la ici",
         required=False,
         widget=forms.TextInput(attrs={"type": "date", "placeholder": "jj/mm/aaaa"}),
@@ -52,32 +45,21 @@
     )
     due_date = (
         forms.DateField(
-<<<<<<< HEAD
             label="Date d’échéance du projet",
-=======
-            label="Date d'échéance du projet",
->>>>>>> 185cd828
         ),
     )
 
     class Meta:
         model = Project
-<<<<<<< HEAD
-        fields = ["name", "description", "due_date"]
-=======
         fields = [
             "name",
             "description",
             "due_date",
         ]
->>>>>>> 185cd828
         widgets = {
             "due_date": forms.TextInput(
                 attrs={"type": "date", "placeholder": "jj/mm/aaaa"}
             ),
-<<<<<<< HEAD
-        }
-=======
         }
 
 
@@ -94,5 +76,4 @@
 
     class Meta:
         model = Project
-        fields = ["format"]
->>>>>>> 185cd828
+        fields = ["format"]