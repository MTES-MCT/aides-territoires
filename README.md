--- conflicted
+++ resolved
@@ -114,130 +114,6 @@
 
 ## Une question ?
 
-<<<<<<< HEAD
-Le projet utilise [Le Système de Design de l'Etat](https://gouvfr.atlassian.net/wiki/spaces/DB/overview) pour faciliter le
-développement et proposer un rendu homogène.
-
-Les intervenant·es sur le code sont donc *prié·es d'utiliser en priorité les classes
-spécifiques au Système de Design de l'Etat dans le HTML.
-
-### Utilisation de django-compressor
-
-Le projet utilise
-[django-compressor](https://django-compressor.readthedocs.io/), une application
-qui permet de gérer la `pipeline` de compression des fichiers statiques.
-
-[Django-compressor propose plusieurs modes de
-déploiement](https://django-compressor.readthedocs.io/en/latest/scenarios/) :
-
- 1) la compilation / compression se fait manuellement une fois pour toute ;
- 2) la compilation / compression se fait automatiquement à chaque requête.
-
-Le premier mode de fonctionnement est adapté à un déploiement en production. Le
-second dans un environnement de développement.
-
-Il faut noter que le second mode peut significativement dégrader les
-performances et ralentir le travail. Pour améliorer les performances, deux
-possibilités :
-
- * Installer [la version native de Sass](http://sass-lang.com/install) et pas
-   la version en pure js ;
- * Désactiver en local la compression par requête dans le fichier `.env.local`.
-
-```
-COMPRESS_OFFLINE=False
-```
-
-Il faudra alors manuellement lancer la compression en cas de besoin.
-
-    python manage.py compress
-
-
-## Utilisation de Redis
-
-Nous utilisons Redis en production :- Comme backend de cache pour Django- Comme broker pour Celery
-En locale et pour les Review Apps, il nous généralement pas besoin d'utiliser Redis.
-
-
-## Traduction : À propos des fichiers `.po` et `.mo`
-
-Ce project utilise le système de tranduction de Django :
-Le texte dans le code est en anglais et la traduction qui
-s'affiche sur le site en Français, se trouve dans le fichier
-`.po` du dossier `locales`.
-
-https://docs.djangoproject.com/en/dev/topics/i18n/translation/
-
-Pour générer la traduction dans le fichier `.po` :
-
-    make makemessages
-
-
-Django utilise une version compilée du fichier `.po`, c'est le
-fichier `.mo` que l'on obtient avec :
-
-    python manage.py compilemessages
-
-
-En production, ce fichier est généré automatiquement lors du
-déploiement. Il n'est donc pas inclus dans le code github.
-
-
-## Linter de code / Code Style
-
-Nous utilisons `pep8` et `flake8`.
-
-Pour vérifier son code, on peut intégrer le linter adapté à
-son IDE et aussi faire ceci :
-
-    make checkstyle
-
-
-## Déploiement
-
-
-### Variables d'environnement
-
-Afin de rendre disponible les variables d'environnement dans les playbooks
-ansible, nous utilisons le fichier `.env.ansible`.
-
-
-    # Pour créer le fichier env:
-    cp .env.ansible.example .env.ansible
-
-Ce fichier est chargé grâce au script `ansible-playbook-dotenv.sh` qui est
-lui-même appelé dans le script `deploy.py`.
-
-
-### Slack webhook
-
-Ansible lance une notification après le déploiement. Pour cela,
-il faut installer ceci:
-
-    ansible-galaxy collection install community.general
-
-
-### Envoi d'email
-
-Les emails transactionnels sont envoyés via SendingBlue.
-Pour les environnements de Staging, il un mécanisme qui permet de
-n'envoyer les emails qu'à une liste restreinte d'adresses.
-Cette "Whitelist" est définie dans les `settings`.Pour connaître le fonctionnement historique de ce filtrage : https://github.com/MTES-MCT/aides-territoires/pull/399
-
-
-### Fichiers media
-
-Nous utilisons un service d'« Object Storage » compatible avec l'API S3 pour le stockage de tous les fichiers medias.
-
-
-### Mise en production
-
-Le site est actuellement hébergé sur Scalingo. Cf. la documentation
-d'infogérance.
-
-Note : demander l'accès au moment de l'*onboarding*.
-=======
 Un formulaire de contact est disponible [ici](https://aides-territoires.beta.gouv.fr/contact/).
 
-Si le sujet est purement technique, vous pouvez aussi créer une _Issue_.
->>>>>>> bf49fb4e
+Si le sujet est purement technique, vous pouvez aussi créer une _Issue_.